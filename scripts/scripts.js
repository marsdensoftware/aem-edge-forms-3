--- conflicted
+++ resolved
@@ -460,7 +460,6 @@
 }
 
 /**
-<<<<<<< HEAD
  * Turns absolute links within the domain into relative links.
  * @param {Element} main The container element
  */
@@ -499,8 +498,6 @@
 }
 
 /**
-=======
->>>>>>> a8a989c1
  * Set template (page structure) and theme (page styles).
  */
 function decorateTemplateAndTheme() {
