{
  "definitions": [
    {
      "title": "Button",
      "id": "button",
      "plugins": {
        "xwalk": {
          "page": {
            "resourceType": "core/franklin/components/button/v1/button",
            "template": {
              "model": "button"
            }
          }
        }
      }
    }
  ],
  "models": [
    {
      "id": "button",
      "fields": [
        {
          "component": "aem-content",
          "name": "link",
          "label": "Link"
        },
        {
          "component": "text",
          "name": "linkText",
          "label": "Text"
        },
        {
          "component": "text",
          "name": "linkTitle",
          "label": "Title"
        },
        {
          "component": "select",
          "name": "linkType",
          "label": "Type",
          "options": [
            {
              "name": "default",
              "value": ""
            },
            {
              "name": "primary",
              "value": "primary"
            },
            {
              "name": "secondary",
              "value": "secondary"
            },
            {
              "name": "Link",
              "value": "buttonLink"
            }
          ]
        },
        {
<<<<<<< HEAD
          "...": "../models/_responsive-columns-component-v5.json"
=======
          "component": "select",
          "name": "linkSize",
          "label": "Size",
          "options": [
            {
              "name": "Small",
              "value": ""
            },
            {
              "name": "Large",
              "value": "large"
            }
          ]
        },
        {
          "component": "reference",
          "name": "linkIcon",
          "label": "Icon",
          "multi": false
        },
        {
          "component": "select",
          "name": "linkIconPosition",
          "label": "Icon position",
          "options": [
            {
              "name": "Left",
              "value": ""
            },
            {
              "name": "Right",
              "value": "right"
            }
          ]
>>>>>>> b4a9ee0c
        }
      ]
    }
  ]
}<|MERGE_RESOLUTION|>--- conflicted
+++ resolved
@@ -58,9 +58,6 @@
           ]
         },
         {
-<<<<<<< HEAD
-          "...": "../models/_responsive-columns-component-v5.json"
-=======
           "component": "select",
           "name": "linkSize",
           "label": "Size",
@@ -95,7 +92,9 @@
               "value": "right"
             }
           ]
->>>>>>> b4a9ee0c
+        },
+        {
+          "...": "../models/_responsive-columns-component-v5.json"
         }
       ]
     }
