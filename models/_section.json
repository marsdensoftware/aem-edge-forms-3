--- conflicted
+++ resolved
@@ -26,13 +26,13 @@
           "description": "The label shown for this section in the Content Tree"
         },
         {
-          "component": "select",
-          "name": "Style",
-          "label": "Container Type",
-          "valueType": "string",
+          "component": "multiselect",
+          "name": "style",
+          "label": "Style",
           "options": [
             {
-              "...": "../models/_responsive-container-class-component.json"
+              "name": "Highlight",
+              "value": "highlight"
             }
           ]
         }
@@ -57,13 +57,7 @@
         "embed-adaptive-form",
         "account-menu",
         "auth-redirect",
-<<<<<<< HEAD
-        "grid-footer-summary",
-        "grid-footer-links",
-        "grid-footer-split"
-=======
         "main-menu"
->>>>>>> 9b312d52
       ]
     }
   ]
