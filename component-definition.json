{
  "groups": [
    {
      "title": "Default Content",
      "id": "default",
      "components": [
        {
          "title": "Text",
          "id": "text",
          "plugins": {
            "xwalk": {
              "page": {
                "resourceType": "core/franklin/components/text/v1/text",
                "template": {}
              }
            }
          }
        },
        {
          "title": "Title",
          "id": "title",
          "plugins": {
            "xwalk": {
              "page": {
                "resourceType": "core/franklin/components/title/v1/title",
                "template": {
                  "model": "title"
                }
              }
            }
          }
        },
        {
          "title": "Image",
          "id": "image",
          "plugins": {
            "xwalk": {
              "page": {
                "resourceType": "core/franklin/components/image/v1/image",
                "template": {}
              }
            }
          }
        },
        {
          "title": "Button",
          "id": "button",
          "plugins": {
            "xwalk": {
              "page": {
                "resourceType": "core/franklin/components/button/v1/button",
                "template": {
                  "model": "button"
                }
              }
            }
          }
        }
      ]
    },
    {
      "title": "Sections",
      "id": "sections",
      "components": [
        {
          "title": "Section",
          "id": "section",
          "plugins": {
            "xwalk": {
              "page": {
                "resourceType": "core/franklin/components/section/v1/section",
                "template": {
                  "model": "section"
                }
              }
            }
          }
        }
      ]
    },
    {
      "title": "Blocks",
      "id": "blocks",
      "components": [
        {
          "title": "Account Menu",
          "id": "account-menu",
          "plugins": {
            "xwalk": {
              "page": {
                "resourceType": "core/franklin/components/block/v1/block",
                "template": {
                  "name": "Account Menu",
                  "filter": "account-menu"
                }
              }
            }
          }
        },
        {
          "title": "Auth Redirect",
          "id": "auth-redirect",
          "plugins": {
            "xwalk": {
              "page": {
                "resourceType": "core/franklin/components/block/v1/block",
                "template": {
                  "name": "Auth Redirect",
                  "filter": "auth-redirect"
                }
              }
            }
          }
        },
        {
          "title": "Cards",
          "id": "cards",
          "plugins": {
            "xwalk": {
              "page": {
                "resourceType": "core/franklin/components/block/v1/block",
                "template": {
                  "name": "Cards",
                  "filter": "cards"
                }
              }
            }
          }
        },
        {
          "title": "Card",
          "id": "card",
          "plugins": {
            "xwalk": {
              "page": {
                "resourceType": "core/franklin/components/block/v1/block/item",
                "template": {
                  "name": "Card",
                  "model": "card"
                }
              }
            }
          }
        },
        {
          "title": "Columns",
          "id": "columns",
          "plugins": {
            "xwalk": {
              "page": {
                "resourceType": "core/franklin/components/columns/v1/columns",
                "template": {
                  "columns": "2",
                  "rows": "1"
                }
              }
            }
          }
        },
        {
          "title": "Embed Adaptive Form",
          "id": "embed-adaptive-form",
          "plugins": {
            "xwalk": {
              "page": {
                "resourceType": "core/franklin/components/block/v1/block",
                "template": {
                  "name": "Embed Adaptive Form",
                  "model": "embed-adaptive-form"
                }
              }
            }
          }
        },
        {
          "title": "Adaptive Form",
          "id": "form",
          "plugins": {
            "xwalk": {
              "page": {
                "resourceType": "fd/franklin/components/form/v1/form",
                "template": {
                  "fieldType": "form",
                  "fd:version": "2.1"
                }
              }
            }
          }
        },
        {
          "title": "Button",
          "id": "form-button",
          "plugins": {
            "xwalk": {
              "page": {
                "resourceType": "core/fd/components/form/button/v1/button",
                "template": {
                  "jcr:title": "Button",
                  "fieldType": "button"
                }
              }
            }
          }
        },
        {
          "title": "Checkbox group",
          "id": "checkbox-group",
          "plugins": {
            "xwalk": {
              "page": {
                "resourceType": "core/fd/components/form/checkboxgroup/v1/checkboxgroup",
                "template": {
                  "jcr:title": "Checkbox Group",
                  "fieldType": "checkbox-group",
                  "enum": [
                    "0",
                    "1"
                  ],
                  "enumNames": [
                    "Item 1",
                    "Item 2"
                  ],
                  "orientation": "horizontal",
                  "type": "string[]"
                }
              }
            }
          }
        },
        {
          "title": "Checkbox",
          "id": "checkbox",
          "plugins": {
            "xwalk": {
              "page": {
                "resourceType": "core/fd/components/form/checkbox/v1/checkbox",
                "template": {
                  "jcr:title": "Checkbox",
                  "fieldType": "checkbox",
                  "checkedValue": "on"
                }
              }
            }
          }
        },
        {
          "title": "Date Picker",
          "id": "date-input",
          "plugins": {
            "xwalk": {
              "page": {
                "resourceType": "core/fd/components/form/datepicker/v1/datepicker",
                "template": {
                  "jcr:title": "Date Input",
                  "fieldType": "date-input"
                }
              }
            }
          }
        },
        {
          "title": "Dropdown List",
          "id": "drop-down",
          "plugins": {
            "xwalk": {
              "page": {
                "resourceType": "core/fd/components/form/dropdown/v1/dropdown",
                "template": {
                  "jcr:title": "Drop Down List",
                  "fieldType": "drop-down",
                  "enum": [
                    "0",
                    "1"
                  ],
                  "enumNames": [
                    "Item 1",
                    "Item 2"
                  ],
                  "type": "string"
                }
              }
            }
          }
        },
        {
          "title": "Email",
          "id": "email",
          "plugins": {
            "xwalk": {
              "page": {
                "resourceType": "core/fd/components/form/emailinput/v1/emailinput",
                "template": {
                  "jcr:title": "Email Input",
                  "fieldType": "email"
                }
              }
            }
          }
        },
        {
          "title": "File Attachment",
          "id": "file-input",
          "plugins": {
            "xwalk": {
              "page": {
                "resourceType": "core/fd/components/form/fileinput/v2/fileinput",
                "template": {
                  "jcr:title": "File Attachment",
                  "fieldType": "file-input",
                  "accept": [
                    "audio/*",
                    "video/*",
                    "image/*",
                    "text/*",
                    "application/pdf"
                  ],
                  "buttonText": "Attach",
                  "dragDropText": "Drag and Drop To Upload",
                  "type": "file"
                }
              }
            }
          }
        },
        {
          "title": "Form Fragment",
          "id": "form-fragment",
          "plugins": {
            "xwalk": {
              "page": {
                "resourceType": "core/fd/components/form/fragment/v1/fragment",
                "template": {
                  "jcr:title": "Fragment",
                  "fieldType": "panel"
                }
              }
            }
          }
        },
        {
          "title": "Image",
          "id": "form-image",
          "plugins": {
            "xwalk": {
              "page": {
                "resourceType": "core/fd/components/form/image/v1/image",
                "template": {
                  "jcr:title": "Image",
                  "fieldType": "image"
                }
              }
            }
          }
        },
        {
          "title": "Number Input",
          "id": "number-input",
          "plugins": {
            "xwalk": {
              "page": {
                "resourceType": "core/fd/components/form/numberinput/v1/numberinput",
                "template": {
                  "jcr:title": "Number Input",
                  "fieldType": "number-input"
                }
              }
            }
          }
        },
        {
          "title": "Panel",
          "id": "panel",
          "plugins": {
            "xwalk": {
              "page": {
                "resourceType": "core/fd/components/form/panelcontainer/v1/panelcontainer",
                "template": {
                  "jcr:title": "Panel",
                  "fieldType": "panel",
                  "minOccur": 1
                }
              }
            }
          }
        },
        {
          "title": "Radio Group",
          "id": "radio-group",
          "plugins": {
            "xwalk": {
              "page": {
                "resourceType": "core/fd/components/form/radiobutton/v1/radiobutton",
                "template": {
                  "jcr:title": "Radio Group",
                  "fieldType": "radio-group",
                  "fd:viewType": "radio-group",
                  "enum": [
                    "0",
                    "1"
                  ],
                  "enumNames": [
                    "Item 1",
                    "Item 2"
                  ],
                  "orientation": "horizontal"
                }
              }
            }
          }
        },
        {
          "title": "Captcha (Invisible)",
          "id": "captcha",
          "plugins": {
            "xwalk": {
              "page": {
                "resourceType": "core/fd/components/form/recaptcha/v1/recaptcha",
                "template": {
                  "jcr:title": "Captcha (Invisible)",
                  "fieldType": "captcha"
                }
              }
            }
          }
        },
        {
          "title": "Reset",
          "id": "form-reset-button",
          "plugins": {
            "xwalk": {
              "page": {
                "resourceType": "core/fd/components/form/actions/reset/v1/reset",
                "template": {
                  "jcr:title": "Reset",
                  "buttonType": "reset",
                  "fieldType": "button"
                }
              }
            }
          }
        },
        {
          "title": "Submit",
          "id": "form-submit-button",
          "plugins": {
            "xwalk": {
              "page": {
                "resourceType": "core/fd/components/form/actions/submit/v1/submit",
                "template": {
                  "jcr:title": "Submit",
                  "buttonType": "submit",
                  "fieldType": "button"
                }
              }
            }
          }
        },
        {
          "title": "Telephone input",
          "id": "telephone-input",
          "plugins": {
            "xwalk": {
              "page": {
                "resourceType": "core/fd/components/form/telephoneinput/v1/telephoneinput",
                "template": {
                  "jcr:title": "Telephone Input",
                  "fieldType": "text-input"
                }
              }
            }
          }
        },
        {
          "title": "Text Input",
          "id": "text-input",
          "plugins": {
            "xwalk": {
              "page": {
                "resourceType": "core/fd/components/form/textinput/v1/textinput",
                "template": {
                  "jcr:title": "Text Input",
                  "fieldType": "text-input"
                }
              }
            }
          }
        },
        {
          "title": "Text",
          "id": "plain-text",
          "plugins": {
            "xwalk": {
              "page": {
                "resourceType": "core/fd/components/form/text/v1/text",
                "template": {
                  "jcr:title": "Text",
                  "fieldType": "plain-text",
                  "textIsRich": true,
                  "value": "Adaptive Form Text Component"
                }
              }
            }
          }
        },
        {
          "title": "Accordion",
          "id": "form-accordion",
          "plugins": {
            "xwalk": {
              "page": {
                "resourceType": "core/fd/components/form/panelcontainer/v1/panelcontainer",
                "template": {
                  "jcr:title": "Accordion",
                  "fieldType": "panel",
                  "fd:viewType": "accordion",
                  "minOccur": 1,
                  "panel1": {
                    "jcr:title": "Item 1",
                    "fieldType": "panel",
                    "sling:resourceType": "core/fd/components/form/panelcontainer/v1/panelcontainer"
                  },
                  "panel2": {
                    "jcr:title": "Item 2",
                    "fieldType": "panel",
                    "sling:resourceType": "core/fd/components/form/panelcontainer/v1/panelcontainer"
                  }
                }
              }
            }
          }
        },
        {
          "title": "Advanced Date Picker",
          "id": "advanceddatepicker",
          "plugins": {
            "xwalk": {
              "page": {
                "resourceType": "core/fd/components/form/panelcontainer/v1/panelcontainer",
                "template": {
                  "jcr:title": "Advanced Date Picker",
                  "fieldType": "panel",
                  "fd:viewType": "advanceddatepicker",
                  "name": "advanceddatepicker",
                  "month": {
                    "name": "month",
                    "type": "string",
                    "placeholder": "Month",
                    "fieldType": "drop-down",
                    "enum": [
                      "1",
                      "2",
                      "3",
                      "4",
                      "5",
                      "6",
                      "7",
                      "8",
                      "9",
                      "10",
                      "11",
                      "12"
                    ],
                    "enumNames": [
                      "January",
                      "February",
                      "March",
                      "April",
                      "May",
                      "June",
                      "July",
                      "August",
                      "September",
                      "October",
                      "November",
                      "December"
                    ],
                    "sling:resourceType": "core/fd/components/form/dropdown/v1/dropdown",
                    "required": true
                  },
                  "year": {
                    "required": true,
                    "sling:resourceType": "core/fd/components/form/dropdown/v1/dropdown",
                    "fieldType": "drop-down",
                    "placeholder": "Year",
                    "type": "string",
                    "name": "year"
                  }
                }
              }
            }
          }
        },
        {
          "title": "NZ Driver Licence",
          "id": "driverlicence",
          "plugins": {
            "xwalk": {
              "page": {
                "resourceType": "core/fd/components/form/panelcontainer/v1/panelcontainer",
                "template": {
                  "fd:viewType": "driverlicence",
                  "fieldType": "panel",
                  "jcr:title": "Driver Licence",
                  "hideTitle": true,
                  "name": "driverlicence",
                  "radiogroup": {
                    "enum": [
                      "no",
                      "yes"
                    ],
                    "fd:viewType": "radio-group",
                    "fieldType": "radio-group",
                    "enumNames": [
                      "No",
                      "Yes"
                    ],
                    "hideTitle": true,
                    "withIcon": true,
                    "enumIconNames": [
                      "car-off",
                      "car-on"
                    ],
                    "jcr:title": "Driver Licence Selection",
                    "name": "driverlicence-selection",
                    "required": true,
                    "sling:resourceType": "core/fd/components/form/radiobutton/v1/radiobutton"
                  },
                  "cancelModal": {
                    "fieldType": "panel",
                    "name": "cancelModal",
                    "jcr:title": "Cancel your changes to this driver licence?",
                    "minOccur": 1,
                    "sling:resourceType": "core/fd/components/form/panelcontainer/v1/panelcontainer",
                    "text": {
                      "textIsRich": true,
                      "fieldType": "plain-text",
                      "name": "text1754436201712",
                      "value": "<p>If you cancel now these changes will be lost</p>",
                      "sling:resourceType": "core/fd/components/form/text/v1/text"
                    },
                    "buttons_wrapper": {
                      "hideTitle": true,
                      "fieldType": "panel",
                      "name": "buttons-wrapper",
                      "minOccur": 1,
                      "sling:resourceType": "core/fd/components/form/panelcontainer/v1/panelcontainer",
                      "btnNo": {
                        "sling:resourceType": "core/fd/components/form/button/v1/button",
                        "name": "btnNo",
                        "fieldType": "button",
                        "jcr:title": "keep editing"
                      },
                      "btnYes": {
                        "sling:resourceType": "core/fd/components/form/button/v1/button",
                        "name": "btnYes",
                        "fieldType": "button",
                        "jcr:title": "Lose changes"
                      }
                    }
                  },
                  "deleteModal": {
                    "fieldType": "panel",
                    "name": "deleteModal",
                    "jcr:title": "Delete this driver licence?",
                    "minOccur": 1,
                    "sling:resourceType": "core/fd/components/form/panelcontainer/v1/panelcontainer",
                    "text": {
                      "textIsRich": true,
                      "fieldType": "plain-text",
                      "name": "text1754436201712",
                      "value": "<p>Are you sure you want to remove this from your profile?</p>",
                      "sling:resourceType": "core/fd/components/form/text/v1/text"
                    },
                    "buttons_wrapper": {
                      "hideTitle": true,
                      "fieldType": "panel",
                      "name": "buttons-wrapper",
                      "minOccur": 1,
                      "sling:resourceType": "core/fd/components/form/panelcontainer/v1/panelcontainer",
                      "btnNo": {
                        "sling:resourceType": "core/fd/components/form/button/v1/button",
                        "name": "btnNo",
                        "fieldType": "button",
                        "jcr:title": "Cancel"
                      },
                      "btnYes": {
                        "sling:resourceType": "core/fd/components/form/button/v1/button",
                        "name": "btnYes",
                        "fieldType": "button",
                        "jcr:title": "Delete"
                      }
                    }
                  },
                  "repeatable-panel": {
                    "hideTitle": true,
                    "repeatable": true,
                    "fieldType": "panel",
                    "repeatAddButtonLabel": "Add another",
                    "name": "driverlicence-options-content",
                    "repeatDeleteButtonLabel": "Delete",
                    "sling:resourceType": "core/fd/components/form/panelcontainer/v1/panelcontainer",
                    "maxOccur": 1,
                    "minOccur": 1,
                    "cardTitle": "NZ driver licence",
                    "overviewTitle": "You added:",
                    "licence_class": {
                      "fieldType": "checkbox-group",
                      "orientation": "horizontal",
                      "name": "licence-class",
                      "enumNames": [
                        "Class 1",
                        "Class 2",
                        "Class 3",
                        "Class 4",
                        "Class 5",
                        "Class 6"
                      ],
                      "enum": [
                        "1",
                        "2",
                        "3",
                        "4",
                        "5",
                        "6"
                      ],
                      "enumDescriptions": [
                        "Car licence",
                        "Medium rigid vehicle licence",
                        "Medium combination vehicle licence",
                        "Heavy rigid vehicle licence",
                        "Heavy combination vehicle licence",
                        "Motorcycle License"
                      ],
                      "required": true,
                      "description": "<p>Select all that apply.</p>",
                      "type": "string[]",
                      "sling:resourceType": "core/fd/components/form/checkboxgroup/v1/checkboxgroup",
                      "jcr:title": "What class(es) is your licence?"
                    },
                    "class1_stage": {
                      "fieldType": "radio-group",
                      "visible": false,
                      "orientation": "horizontal",
                      "name": "class1-stage",
                      "variant": "bar",
                      "enumNames": [
                        "Learners",
                        "Restricted",
                        "Full"
                      ],
                      "enum": [
                        "0",
                        "1",
                        "3"
                      ],
                      "required": true,
                      "fd:viewType": "radio-group",
                      "sling:resourceType": "core/fd/components/form/radiobutton/v1/radiobutton",
                      "jcr:title": "What stage is your Class 1 - Car licence?"
                    },
                    "class2_stage": {
                      "fieldType": "radio-group",
                      "visible": false,
                      "orientation": "horizontal",
                      "name": "class2-stage",
                      "variant": "bar",
                      "enumNames": [
                        "Learners",
                        "Full"
                      ],
                      "enum": [
                        "0",
                        "1"
                      ],
                      "required": true,
                      "fd:viewType": "radio-group",
                      "sling:resourceType": "core/fd/components/form/radiobutton/v1/radiobutton",
                      "jcr:title": "What stage is your Class 2 - Medium rigid vehicle licence?"
                    },
                    "class3_stage": {
                      "fieldType": "radio-group",
                      "visible": false,
                      "orientation": "horizontal",
                      "name": "class3-stage",
                      "variant": "bar",
                      "enumNames": [
                        "Learners",
                        "Full"
                      ],
                      "enum": [
                        "0",
                        "1"
                      ],
                      "required": true,
                      "fd:viewType": "radio-group",
                      "sling:resourceType": "core/fd/components/form/radiobutton/v1/radiobutton",
                      "jcr:title": "What stage is your Class 3 - Medium combination vehicle licence?"
                    },
                    "class4_stage": {
                      "fieldType": "radio-group",
                      "visible": false,
                      "orientation": "horizontal",
                      "name": "class4-stage",
                      "variant": "bar",
                      "enumNames": [
                        "Learners",
                        "Full"
                      ],
                      "enum": [
                        "0",
                        "1"
                      ],
                      "required": true,
                      "fd:viewType": "radio-group",
                      "sling:resourceType": "core/fd/components/form/radiobutton/v1/radiobutton",
                      "jcr:title": "What stage is your Class 4 - Heavy rigid vehicle licence?"
                    },
                    "class5_stage": {
                      "fieldType": "radio-group",
                      "visible": false,
                      "orientation": "horizontal",
                      "name": "class5-stage",
                      "variant": "bar",
                      "enumNames": [
                        "Learners",
                        "Full"
                      ],
                      "enum": [
                        "0",
                        "1"
                      ],
                      "required": true,
                      "fd:viewType": "radio-group",
                      "sling:resourceType": "core/fd/components/form/radiobutton/v1/radiobutton",
                      "jcr:title": "What stage is your Class 5 - Heavy combination vehicle licence?"
                    },
                    "class6_stage": {
                      "fieldType": "radio-group",
                      "visible": false,
                      "orientation": "horizontal",
                      "name": "class6-stage",
                      "variant": "bar",
                      "enumNames": [
                        "Learners",
                        "Restricted",
                        "Full"
                      ],
                      "enum": [
                        "0",
                        "1",
                        "2"
                      ],
                      "required": true,
                      "fd:viewType": "radio-group",
                      "sling:resourceType": "core/fd/components/form/radiobutton/v1/radiobutton",
                      "jcr:title": "What stage is your Class 6 - Motorcycle License?"
                    },
                    "endorsements_available": {
                      "fieldType": "radio-group",
                      "visible": false,
                      "orientation": "horizontal",
                      "name": "endorsements-available",
                      "variant": "bar",
                      "enumNames": [
                        "No",
                        "Yes"
                      ],
                      "enum": [
                        "0",
                        "1"
                      ],
                      "required": true,
                      "description": "<p>These are extra permissions for special driving jobs - e.g. Forklift, Passenger, Dangerous Goods</p>",
                      "fd:viewType": "radio-group",
                      "sling:resourceType": "core/fd/components/form/radiobutton/v1/radiobutton",
                      "jcr:title": "Do you have any licence endorsements?"
                    },
                    "endorsements": {
                      "fieldType": "checkbox-group",
                      "visible": false,
                      "orientation": "horizontal",
                      "name": "endorsements",
                      "enumNames": [
                        "(P) - Passenger",
                        "(I) - Driving Instructor",
                        "(O) - Testing Officer",
                        "(V) - Vehicle Recovery",
                        "(D) - Dangerous Goods",
                        "(F) - Forklift",
                        "(T) - Tracks",
                        "(R) - Roller",
                        "(W) - Wheels (Special Type)"
                      ],
                      "enum": [
                        "0",
                        "1",
                        "2",
                        "3",
                        "4",
                        "5",
                        "6",
                        "7",
                        "8"
                      ],
                      "required": true,
                      "type": "string[]",
                      "sling:resourceType": "core/fd/components/form/checkboxgroup/v1/checkboxgroup",
                      "jcr:title": "Which endorsements do you hold? Select all that apply."
                    }
                  }
                }
              }
            }
          }
        },
        {
          "title": "Education",
          "id": "education",
          "plugins": {
            "xwalk": {
              "page": {
                "resourceType": "core/fd/components/form/panelcontainer/v1/panelcontainer",
                "template": {
                  "jcr:title": "Education",
                  "fieldType": "panel",
                  "fd:viewType": "education",
                  "name": "education",
                  "hideTitle": true,
                  "radiogroup": {
                    "enum": [
                      "yes",
                      "no"
                    ],
                    "enumNames": [
                      "Yes – I’ve done some education or training",
                      "No - I haven’t done any formal training yet"
                    ],
                    "enumIconNames": [
                      "list-search-1",
                      "list-search-1"
                    ],
                    "fd:viewType": "radio-group",
                    "fieldType": "radio-group",
                    "hideTitle": true,
                    "jcr:title": "Education Selection",
                    "name": "education-selection",
                    "sling:resourceType": "core/fd/components/form/radiobutton/v1/radiobutton",
                    "withIcon": true,
                    "required": true
                  },
                  "cancelModal": {
                    "fieldType": "panel",
                    "name": "cancelModal",
                    "jcr:title": "Cancel this course or training?",
                    "minOccur": 1,
                    "sling:resourceType": "core/fd/components/form/panelcontainer/v1/panelcontainer",
                    "text": {
                      "textIsRich": true,
                      "fieldType": "plain-text",
                      "name": "text1754436201712",
                      "value": "<p>If you cancel now these changes will be lost</p>",
                      "sling:resourceType": "core/fd/components/form/text/v1/text"
                    },
                    "buttons_wrapper": {
                      "hideTitle": true,
                      "fieldType": "panel",
                      "name": "buttons-wrapper",
                      "minOccur": 1,
                      "sling:resourceType": "core/fd/components/form/panelcontainer/v1/panelcontainer",
                      "btnNo": {
                        "sling:resourceType": "core/fd/components/form/button/v1/button",
                        "name": "btnNo",
                        "fieldType": "button",
                        "jcr:title": "keep editing"
                      },
                      "btnYes": {
                        "sling:resourceType": "core/fd/components/form/button/v1/button",
                        "name": "btnYes",
                        "fieldType": "button",
                        "jcr:title": "Lose changes"
                      }
                    }
                  },
                  "deleteModal": {
                    "fieldType": "panel",
                    "name": "deleteModal",
                    "jcr:title": "Delete this work experience?",
                    "minOccur": 1,
                    "sling:resourceType": "core/fd/components/form/panelcontainer/v1/panelcontainer",
                    "text": {
                      "textIsRich": true,
                      "fieldType": "plain-text",
                      "name": "text1754436201712",
                      "value": "<p>Are you sure you want to remove this from your profile?</p>",
                      "sling:resourceType": "core/fd/components/form/text/v1/text"
                    },
                    "buttons_wrapper": {
                      "hideTitle": true,
                      "fieldType": "panel",
                      "name": "buttons-wrapper",
                      "minOccur": 1,
                      "sling:resourceType": "core/fd/components/form/panelcontainer/v1/panelcontainer",
                      "btnNo": {
                        "sling:resourceType": "core/fd/components/form/button/v1/button",
                        "name": "btnNo",
                        "fieldType": "button",
                        "jcr:title": "Cancel"
                      },
                      "btnYes": {
                        "sling:resourceType": "core/fd/components/form/button/v1/button",
                        "name": "btnYes",
                        "fieldType": "button",
                        "jcr:title": "Delete"
                      }
                    }
                  },
                  "repeatable-panel": {
                    "jcr:title": "Education Options Content",
                    "fieldType": "panel",
                    "hideTitle": true,
                    "name": "education-options-content",
                    "repeatAddButtonLabel": "Add another course or training",
                    "repeatDeleteButtonLabel": "Delete",
                    "repeatable": true,
                    "minOccur": 1,
                    "sling:resourceType": "core/fd/components/form/panelcontainer/v1/panelcontainer",
                    "intro": {
                      "fieldType": "plain-text",
                      "jcr:title": "Intro",
                      "textIsRich": true,
                      "value": "<h6>Add education, qualification or certification</h6>",
                      "sling:resourceType": "core/fd/components/form/text/v1/text"
                    },
                    "course": {
                      "fd:viewType": "typeahead",
                      "fieldType": "text-input",
                      "name": "course",
                      "jcr:title": "Course, qualification or certification",
                      "sling:resourceType": "core/fd/components/form/textinput/v1/textinput",
                      "datasource": "courses",
                      "required": true
                    },
                    "place-of-learning": {
                      "fieldType": "text-input",
                      "jcr:title": "Place of learning (Optional)",
                      "name": "place-of-learning",
                      "sling:resourceType": "core/fd/components/form/textinput/v1/textinput"
                    },
                    "start-year": {
                      "enum": [
                        "2025",
                        "2024",
                        "2023",
                        "2022",
                        "2021",
                        "2020"
                      ],
                      "enumNames": [
                        "2025",
                        "2024",
                        "2023",
                        "2022",
                        "2021",
                        "2020"
                      ],
                      "fieldType": "drop-down",
                      "hideTitle": false,
                      "jcr:title": "When did you start?",
                      "name": "start-year",
                      "required": true,
                      "type": "string",
                      "sling:resourceType": "core/fd/components/form/dropdown/v1/dropdown"
                    },
                    "completion-status": {
                      "enum": [
                        "0",
                        "1",
                        "2"
                      ],
                      "enumNames": [
                        "I completed",
                        "It's in progress",
                        "I didn't complete"
                      ],
                      "fieldType": "radio-group",
                      "jcr:title": "Did you complete this qualification?",
                      "name": "completion-status",
                      "sling:resourceType": "core/fd/components/form/radiobutton/v1/radiobutton",
                      "required": true
                    },
                    "finish-year": {
                      "enum": [
                        "2025",
                        "2024",
                        "2023",
                        "2022",
                        "2021",
                        "2020"
                      ],
                      "enumNames": [
                        "2025",
                        "2024",
                        "2023",
                        "2022",
                        "2021",
                        "2020"
                      ],
                      "fieldType": "drop-down",
                      "hideTitle": false,
                      "visible": false,
                      "jcr:title": "When did you finish?",
                      "name": "finish-year",
                      "required": true,
                      "type": "string",
                      "sling:resourceType": "core/fd/components/form/dropdown/v1/dropdown"
                    }
                  }
                }
              }
            }
          }
        },
        {
          "title": "Extended Checkbox Container",
          "id": "extended-checkbox-container",
          "plugins": {
            "xwalk": {
              "page": {
                "resourceType": "core/fd/components/form/panelcontainer/v1/panelcontainer",
                "template": {
                  "jcr:title": "Extended Checkbox Container",
                  "fieldType": "panel",
                  "fd:viewType": "extended-checkbox-container",
                  "minOccur": 1
                }
              }
            }
          }
        },
        {
          "title": "Extended Checkbox",
          "id": "extended-checkbox",
          "plugins": {
            "xwalk": {
              "page": {
                "resourceType": "core/fd/components/form/panelcontainer/v1/panelcontainer",
                "name": "modal-cb-container",
                "template": {
                  "fd:viewType": "extended-checkbox-container",
                  "fieldType": "panel",
                  "jcr:title": "Modal Checkbox Container",
                  "hideTitle": true,
                  "name": "modal-checkbox-container",
                  "checkbox": {
                    "fd:viewType": "extended-checkbox",
                    "fieldType": "checkbox",
                    "name": "main-checkbox",
                    "jcr:title": "Checkbox Title",
                    "sling:resourceType": "core/fd/components/form/checkbox/v1/checkbox",
                    "checkedValue": "on"
                  },
                  "modal": {
                    "fd:viewType": "modal",
                    "fieldType": "panel",
                    "name": "modal-content",
                    "jcr:title": "Modal Title",
                    "hideTitle": true,
                    "sling:resourceType": "core/fd/components/form/panelcontainer/v1/panelcontainer",
                    "content": "Modal content goes here",
                    "visible": false,
                    "content-panel": {
                      "fieldType": "panel",
                      "hideTitle": true,
                      "name": "modal-content-panel",
                      "sling:resourceType": "core/fd/components/form/panelcontainer/v1/panelcontainer",
                      "text": {
                        "fieldType": "text-input",
                        "multiLine": true,
                        "hideTitle": true,
                        "name": "modal-text",
                        "jcr:title": "Modal Text",
                        "textIsRich": true,
                        "placeholder": "Enter description here",
                        "sling:resourceType": "core/fd/components/form/textinput/v1/textinput"
                      }
                    },
                    "buttons-panel": {
                      "fieldType": "panel",
                      "name": "modal-buttons",
                      "hideTitle": true,
                      "row": true,
                      "sling:resourceType": "core/fd/components/form/panelcontainer/v1/panelcontainer",
                      "cancelButton": {
                        "colspan": "2",
                        "fieldType": "button",
                        "name": "modal-cancel-button",
                        "jcr:title": "Cancel",
                        "buttonType": "button",
                        "sling:resourceType": "core/fd/components/form/button/v1/button"
                      },
                      "saveButton": {
                        "colspan": "2",
                        "colspan-offset": "7",
                        "fieldType": "button",
                        "name": "modal-save-button",
                        "jcr:title": "Save",
                        "buttonType": "button",
                        "sling:resourceType": "core/fd/components/form/button/v1/button"
                      }
                    }
                  }
                }
              }
            }
          }
        },
        {
          "title": "Form Contextual Help",
          "id": "formcontextualhelp",
          "plugins": {
            "xwalk": {
              "page": {
                "resourceType": "core/fd/components/form/panelcontainer/v1/panelcontainer",
                "template": {
                  "jcr:title": "Form Contextual Help",
                  "fieldType": "panel",
                  "fd:viewType": "formcontextualhelp",
                  "helpType": "info",
                  "minOccur": 1,
                  "text": {
                    "jcr:title": "Text",
                    "fieldType": "plain-text",
                    "textIsRich": true,
                    "value": "Please enter your contextual help content",
                    "sling:resourceType": "core/fd/components/form/text/v1/text"
                  }
                }
              }
            }
          }
        },
        {
          "title": "Form Hero",
          "id": "formhero",
          "plugins": {
            "xwalk": {
              "page": {
                "resourceType": "core/fd/components/form/panelcontainer/v1/panelcontainer",
                "template": {
                  "jcr:title": "Form Hero",
                  "fieldType": "panel",
                  "fd:viewType": "formhero",
                  "minOccur": 1,
                  "text-container": {
                    "jcr:title": "Text Container",
                    "fieldType": "panel",
                    "colspan": 6,
                    "sling:resourceType": "core/fd/components/form/panelcontainer/v1/panelcontainer",
                    "text": {
                      "jcr:title": "Text",
                      "fieldType": "plain-text",
                      "textIsRich": true,
                      "value": "Adaptive Form Text Component",
                      "sling:resourceType": "core/fd/components/form/text/v1/text"
                    }
                  },
                  "image": {
                    "jcr:title": "Image",
                    "fieldType": "image",
                    "colspan": 6,
                    "sling:resourceType": "core/fd/components/form/image/v1/image"
                  }
                }
              }
            }
          }
        },
        {
          "title": "Form Output Field",
          "id": "formoutputfield",
          "plugins": {
            "xwalk": {
              "page": {
                "resourceType": "core/fd/components/form/panelcontainer/v1/panelcontainer",
                "template": {
                  "jcr:title": "Form Output Field",
                  "fieldType": "panel",
                  "fd:viewType": "formoutputfield",
                  "minOccur": 1
                }
              }
            }
          }
        },
        {
          "title": "Tabs",
          "id": "formtabs",
          "plugins": {
            "xwalk": {
              "page": {
                "resourceType": "core/fd/components/form/panelcontainer/v1/panelcontainer",
                "template": {
                  "jcr:title": "Tabs",
                  "fieldType": "panel",
                  "fd:viewType": "formtabs",
                  "minOccur": 1,
                  "panel1": {
                    "jcr:title": "Item 1",
                    "fieldType": "panel",
                    "sling:resourceType": "core/fd/components/form/panelcontainer/v1/panelcontainer"
                  },
                  "panel2": {
                    "jcr:title": "Item 2",
                    "fieldType": "panel",
                    "sling:resourceType": "core/fd/components/form/panelcontainer/v1/panelcontainer"
                  }
                }
              }
            }
          }
        },
        {
          "title": "Form Welcome",
          "id": "formwelcome",
          "plugins": {
            "xwalk": {
              "page": {
                "resourceType": "core/fd/components/form/panelcontainer/v1/panelcontainer",
                "template": {
                  "jcr:title": "Form Welcome",
                  "fieldType": "panel",
                  "fd:viewType": "formwelcome",
                  "minOccur": 1,
                  "panel-headline": {
                    "jcr:title": "Panel",
                    "fieldType": "panel",
                    "colspan": 6,
                    "sling:resourceType": "core/fd/components/form/panelcontainer/v1/panelcontainer",
                    "text": {
                      "jcr:title": "Text",
                      "fieldType": "plain-text",
                      "textIsRich": true,
                      "value": "Adaptive Form Text Component",
                      "colspan": 6,
                      "sling:resourceType": "core/fd/components/form/text/v1/text"
                    }
                  },
                  "panel-items": {
                    "jcr:title": "Panel",
                    "fieldType": "panel",
                    "colspan": 6,
                    "sling:resourceType": "core/fd/components/form/panelcontainer/v1/panelcontainer",
                    "item-1": {
                      "fieldType": "panel",
                      "sling:resourceType": "core/fd/components/form/panelcontainer/v1/panelcontainer",
                      "text": {
                        "fieldType": "plain-text",
                        "textIsRich": true,
                        "value": "Adaptive Form Text Component",
                        "sling:resourceType": "core/fd/components/form/text/v1/text"
                      },
                      "image": {
                        "fieldType": "image",
                        "sling:resourceType": "core/fd/components/form/image/v1/image"
                      }
                    },
                    "item-2": {
                      "fieldType": "panel",
                      "sling:resourceType": "core/fd/components/form/panelcontainer/v1/panelcontainer",
                      "text": {
                        "fieldType": "plain-text",
                        "textIsRich": true,
                        "value": "Adaptive Form Text Component",
                        "sling:resourceType": "core/fd/components/form/text/v1/text"
                      },
                      "image": {
                        "fieldType": "image",
                        "sling:resourceType": "core/fd/components/form/image/v1/image"
                      }
                    },
                    "item-3": {
                      "fieldType": "panel",
                      "sling:resourceType": "core/fd/components/form/panelcontainer/v1/panelcontainer",
                      "text": {
                        "fieldType": "plain-text",
                        "textIsRich": true,
                        "value": "Adaptive Form Text Component",
                        "sling:resourceType": "core/fd/components/form/text/v1/text"
                      },
                      "image": {
                        "fieldType": "image",
                        "sling:resourceType": "core/fd/components/form/image/v1/image"
                      }
                    }
                  }
                }
              }
            }
          }
        },
        {
          "title": "Icon Radio Group",
          "id": "icon-radio-group",
          "plugins": {
            "xwalk": {
              "page": {
                "resourceType": "core/fd/components/form/radiobutton/v1/radiobutton",
                "template": {
                  "jcr:title": "Icon Radio Group",
                  "fieldType": "radio-group",
                  "fd:viewType": "icon-radio-group",
                  "enum": [
                    "0",
                    "1"
                  ],
                  "enumNames": [
                    "Item 1",
                    "Item 2"
                  ],
                  "orientation": "horizontal"
                }
              }
            }
          }
        },
        {
          "title": "Language Panel",
          "id": "languagepanel",
          "plugins": {
            "xwalk": {
              "page": {
                "resourceType": "core/fd/components/form/panelcontainer/v1/panelcontainer",
                "template": {
                  "jcr:title": "Language Panel",
                  "fieldType": "panel",
                  "fd:viewType": "languagepanel",
                  "name": "languagepanel",
                  "hideTitle": true,
                  "radiogroup": {
                    "enum": [
                      "no",
                      "yes"
                    ],
                    "enumNames": [
                      "No - I only know English",
                      "Yes – I know other language(s)"
                    ],
                    "enumIconNames": [
                      "list-search-1",
                      "list-search-1"
                    ],
                    "fd:viewType": "radio-group",
                    "fieldType": "radio-group",
                    "hideTitle": true,
                    "jcr:title": "Language Selection",
                    "name": "languagepanel-selection",
                    "sling:resourceType": "core/fd/components/form/radiobutton/v1/radiobutton",
                    "withIcon": true,
                    "required": true
                  },
                  "cancelModal": {
                    "fieldType": "panel",
                    "name": "cancelModal",
                    "jcr:title": "Cancel this language?",
                    "minOccur": 1,
                    "sling:resourceType": "core/fd/components/form/panelcontainer/v1/panelcontainer",
                    "text": {
                      "textIsRich": true,
                      "fieldType": "plain-text",
                      "name": "text1754436201712",
                      "value": "<p>If you cancel now these changes will be lost</p>",
                      "sling:resourceType": "core/fd/components/form/text/v1/text"
                    },
                    "buttons_wrapper": {
                      "hideTitle": true,
                      "fieldType": "panel",
                      "name": "buttons-wrapper",
                      "minOccur": 1,
                      "sling:resourceType": "core/fd/components/form/panelcontainer/v1/panelcontainer",
                      "btnNo": {
                        "sling:resourceType": "core/fd/components/form/button/v1/button",
                        "name": "btnNo",
                        "fieldType": "button",
                        "jcr:title": "keep editing"
                      },
                      "btnYes": {
                        "sling:resourceType": "core/fd/components/form/button/v1/button",
                        "name": "btnYes",
                        "fieldType": "button",
                        "jcr:title": "Lose changes"
                      }
                    }
                  },
                  "deleteModal": {
                    "fieldType": "panel",
                    "name": "deleteModal",
                    "jcr:title": "Delete this language?",
                    "minOccur": 1,
                    "sling:resourceType": "core/fd/components/form/panelcontainer/v1/panelcontainer",
                    "text": {
                      "textIsRich": true,
                      "fieldType": "plain-text",
                      "name": "text1754436201712",
                      "value": "<p>Are you sure you want to remove this from your profile?</p>",
                      "sling:resourceType": "core/fd/components/form/text/v1/text"
                    },
                    "buttons_wrapper": {
                      "hideTitle": true,
                      "fieldType": "panel",
                      "name": "buttons-wrapper",
                      "minOccur": 1,
                      "sling:resourceType": "core/fd/components/form/panelcontainer/v1/panelcontainer",
                      "btnNo": {
                        "sling:resourceType": "core/fd/components/form/button/v1/button",
                        "name": "btnNo",
                        "fieldType": "button",
                        "jcr:title": "Cancel"
                      },
                      "btnYes": {
                        "sling:resourceType": "core/fd/components/form/button/v1/button",
                        "name": "btnYes",
                        "fieldType": "button",
                        "jcr:title": "Delete"
                      }
                    }
                  },
                  "repeatable-panel": {
                    "jcr:title": "Language Options Content",
                    "fieldType": "panel",
                    "hideTitle": true,
                    "name": "languagepanel-options-content",
                    "repeatAddButtonLabel": "Add another language",
                    "repeatDeleteButtonLabel": "Delete",
                    "repeatable": true,
                    "minOccur": 1,
                    "sling:resourceType": "core/fd/components/form/panelcontainer/v1/panelcontainer",
                    "intro": {
                      "fieldType": "plain-text",
                      "jcr:title": "Intro",
                      "textIsRich": true,
                      "value": "<h6>Add language</h6>",
                      "sling:resourceType": "core/fd/components/form/text/v1/text"
                    },
                    "language": {
                      "fd:viewType": "typeahead",
                      "datasource": "languages",
                      "fieldType": "text-input",
                      "name": "language",
                      "jcr:title": "Language",
                      "sling:resourceType": "core/fd/components/form/textinput/v1/textinput",
                      "required": true
                    },
                    "proficiency": {
                      "enum": [
                        "0",
                        "1",
                        "2",
                        "4"
                      ],
                      "enumNames": [
                        "Able to read",
                        "Able to write",
                        "Can understand when spoken",
                        "Can have a conversation"
                      ],
                      "fieldType": "checkbox-group",
                      "description": "<p>Select all that apply</p>",
                      "name": "proficiency",
                      "type": "string[]",
                      "sling:resourceType": "core/fd/components/form/checkboxgroup/v1/checkboxgroup",
                      "required": true
                    }
                  }
                }
              }
            }
          }
        },
        {
          "title": "Modal",
          "id": "form-modal",
          "plugins": {
            "xwalk": {
              "page": {
                "resourceType": "core/fd/components/form/panelcontainer/v1/panelcontainer",
                "template": {
                  "jcr:title": "Modal",
                  "fieldType": "panel",
                  "fd:viewType": "modal",
                  "visible": false
                }
              }
            }
          }
        },
        {
          "title": "Password",
          "id": "password",
          "plugins": {
            "xwalk": {
              "page": {
                "resourceType": "core/fd/components/form/textinput/v1/textinput",
                "template": {
                  "jcr:title": "Password",
                  "fieldType": "text-input",
                  "fd:viewType": "password"
                }
              }
            }
          }
        },
        {
          "title": "Rating",
          "id": "rating",
          "plugins": {
            "xwalk": {
              "page": {
                "resourceType": "core/fd/components/form/numberinput/v1/numberinput",
                "template": {
                  "jcr:title": "Rating",
                  "fieldType": "number-input",
                  "fd:viewType": "rating"
                }
              }
            }
          }
        },
        {
          "title": "Search Box",
          "id": "search-box",
          "plugins": {
            "xwalk": {
              "page": {
                "resourceType": "core/fd/components/form/textinput/v1/textinput",
                "template": {
                  "jcr:title": "Search Box",
                  "fieldType": "text-input",
                  "fd:viewType": "search-box",
                  "type": "string",
                  "selection-label": "",
                  "empty-selection-message": "",
                  "placeholder": "Start typing to search...",
                  "datasource": "courses",
                  "recommendation-datasource": "experiencedBasedJobs",
                  "recommendation-label": "",
                  "empty-recommendation-message": "",
                  "required": false,
                  "description": "Search box with typeahead functionality",
                  "sling:resourceType": "core/fd/components/form/textinput/v1/textinput"
                }
              }
            }
          }
        },
        {
          "title": "Summary",
          "id": "summary",
          "plugins": {
            "xwalk": {
              "page": {
                "resourceType": "core/fd/components/form/panelcontainer/v1/panelcontainer",
                "template": {
                  "jcr:title": "Summary",
                  "fieldType": "panel",
                  "fd:viewType": "summary"
                }
              }
            }
          }
        },
        {
          "title": "Terms and conditions",
          "id": "tnc",
          "plugins": {
            "xwalk": {
              "page": {
                "resourceType": "core/fd/components/form/termsandconditions/v1/termsandconditions",
                "template": {
                  "jcr:title": "Terms and conditions",
                  "fieldType": "panel",
                  "fd:viewType": "tnc",
                  "text": {
                    "value": "Text related to the terms and conditions come here.",
                    "sling:resourceType": "core/fd/components/form/text/v1/text",
                    "fieldType": "plain-text",
                    "textIsRich": true
                  },
                  "link": {
                    "enum": [
                      "dummy-link-1"
                    ],
                    "type": "string[]",
                    "fd:viewType": "toggleable-link",
                    "title": "I agree to the terms & conditions",
                    "enumNames": [
                      "Privacy policy."
                    ],
                    "sling:resourceType": "core/fd/components/form/checkboxgroup/v1/checkboxgroup",
                    "fieldType": "checkbox-group",
                    "fd:rules": {
                      "jcr:primaryType": "nt:unstructured",
                      "validationStatus": "valid"
                    },
                    "fd:events": {
                      "jcr:primaryType": "nt:unstructured",
                      "change": [
                        "if(length($field.$value) == length($field.$enum), dispatchEvent($parent.approvalcheckbox, 'custom:setProperty', {enabled : true()}), {})"
                      ]
                    }
                  },
                  "approvalcheckbox": {
                    "name": "approvalcheckbox",
                    "jcr:title": "I agree to the terms & conditions.",
                    "sling:resourceType": "core/fd/components/form/checkbox/v1/checkbox",
                    "fieldType": "checkbox",
                    "required": true,
                    "type": "string",
                    "enum": [
                      "true"
                    ]
                  }
                }
              }
            }
          }
        },
        {
          "title": "Wizard",
          "id": "wizard",
          "plugins": {
            "xwalk": {
              "page": {
                "resourceType": "core/fd/components/form/panelcontainer/v1/panelcontainer",
                "template": {
                  "jcr:title": "Wizard",
                  "fieldType": "panel",
                  "fd:viewType": "wizard",
                  "minOccur": 1,
                  "panel1": {
                    "jcr:title": "Item 1",
                    "fieldType": "panel",
                    "sling:resourceType": "core/fd/components/form/panelcontainer/v1/panelcontainer"
                  },
                  "panel2": {
                    "jcr:title": "Item 2",
                    "fieldType": "panel",
                    "sling:resourceType": "core/fd/components/form/panelcontainer/v1/panelcontainer"
                  }
                }
              }
            }
          }
        },
        {
          "title": "Work Experience",
          "id": "workexperience",
          "plugins": {
            "xwalk": {
              "page": {
                "resourceType": "core/fd/components/form/panelcontainer/v1/panelcontainer",
                "template": {
                  "jcr:title": "Work Experience",
                  "fieldType": "panel",
                  "fd:viewType": "workexperience",
                  "name": "workexperience",
                  "hideTitle": true,
                  "radiogroup": {
                    "withIcon": true,
                    "jcr:title": "Work Experience Type Selection",
                    "enumIconNames": [
                      "list-search-1",
                      "list-search-1",
                      "list-search-1",
                      "list-search-1"
                    ],
                    "enum": [
                      "1",
                      "2",
                      "3",
                      "0"
                    ],
                    "enumNames": [
                      "Paid work",
                      "Non-paid work",
                      "Volunteer work",
                      "No, I have nothing to add"
                    ],
                    "fd:viewType": "radio-group",
                    "name": "workexperience-selection",
                    "fieldType": "radio-group",
                    "sling:resourceType": "core/fd/components/form/radiobutton/v1/radiobutton",
                    "hideTitle": true,
                    "required": true
                  },
                  "cancelModal": {
                    "fieldType": "panel",
                    "name": "cancelModal",
                    "jcr:title": "Cancel this work experience?",
                    "minOccur": 1,
                    "sling:resourceType": "core/fd/components/form/panelcontainer/v1/panelcontainer",
                    "text": {
                      "textIsRich": true,
                      "fieldType": "plain-text",
                      "name": "text1754436201712",
                      "value": "<p>If you cancel now these changes will be lost</p>",
                      "sling:resourceType": "core/fd/components/form/text/v1/text"
                    },
                    "buttons_wrapper": {
                      "hideTitle": true,
                      "fieldType": "panel",
                      "name": "buttons-wrapper",
                      "minOccur": 1,
                      "sling:resourceType": "core/fd/components/form/panelcontainer/v1/panelcontainer",
                      "btnNo": {
                        "sling:resourceType": "core/fd/components/form/button/v1/button",
                        "name": "btnNo",
                        "fieldType": "button",
                        "jcr:title": "keep editing"
                      },
                      "btnYes": {
                        "sling:resourceType": "core/fd/components/form/button/v1/button",
                        "name": "btnYes",
                        "fieldType": "button",
                        "jcr:title": "Lose changes"
                      }
                    }
                  },
                  "deleteModal": {
                    "fieldType": "panel",
                    "name": "deleteModal",
                    "jcr:title": "Delete this work experience?",
                    "minOccur": 1,
                    "sling:resourceType": "core/fd/components/form/panelcontainer/v1/panelcontainer",
                    "text": {
                      "textIsRich": true,
                      "fieldType": "plain-text",
                      "name": "text1754436201712",
                      "value": "<p>Are you sure you want to remove this from your profile?</p>",
                      "sling:resourceType": "core/fd/components/form/text/v1/text"
                    },
                    "buttons_wrapper": {
                      "hideTitle": true,
                      "fieldType": "panel",
                      "name": "buttons-wrapper",
                      "minOccur": 1,
                      "sling:resourceType": "core/fd/components/form/panelcontainer/v1/panelcontainer",
                      "btnNo": {
                        "sling:resourceType": "core/fd/components/form/button/v1/button",
                        "name": "btnNo",
                        "fieldType": "button",
                        "jcr:title": "Cancel"
                      },
                      "btnYes": {
                        "sling:resourceType": "core/fd/components/form/button/v1/button",
                        "name": "btnYes",
                        "fieldType": "button",
                        "jcr:title": "Delete"
                      }
                    }
                  },
                  "repeatable-panel": {
                    "hideTitle": true,
                    "fieldType": "panel",
                    "repeatable": true,
                    "minOccur": 1,
                    "name": "workexperience-options-content",
                    "repeatDeleteButtonLabel": "Delete",
                    "repeatAddButtonLabel": "Add another work experience",
<<<<<<< HEAD
                    "overviewTitle": "You added:",
=======
>>>>>>> 40aedb18
                    "sling:resourceType": "core/fd/components/form/panelcontainer/v1/panelcontainer",
                    "jcr:title": "Work Experience Options Content",
                    "type_of_work_experience": {
                      "name": "type-of-work-experience",
                      "type": "string",
                      "placeholder": "Choose work type",
                      "enumNames": [
                        "Paid work",
                        "Non-paid work",
                        "Volunteer work"
                      ],
                      "enum": [
                        "1",
                        "2",
                        "3"
                      ],
                      "fieldType": "drop-down",
                      "sling:resourceType": "core/fd/components/form/dropdown/v1/dropdown",
                      "required": true,
                      "visible": false
                    },
                    "fields_container": {
                      "hideTitle": true,
                      "fieldType": "panel",
                      "name": "fields-container",
                      "sling:resourceType": "core/fd/components/form/panelcontainer/v1/panelcontainer",
                      "jcr:title": "Work Experience Fields Container",
                      "intro": {
                        "value": "<h6>Add work experience</h6>",
                        "textIsRich": true,
                        "fieldType": "plain-text",
                        "jcr:title": "Add work experience",
                        "sling:resourceType": "core/fd/components/form/text/v1/text",
                        "name": "intro1749081013822"
                      },
                      "job_title": {
                        "jcr:title": "Job title",
                        "required": true,
                        "name": "job-title",
                        "fieldType": "text-input",
                        "description": "<p>What was your job called?</p>",
                        "sling:resourceType": "core/fd/components/form/textinput/v1/textinput"
                      },
                      "work_type": {
                        "jcr:title": "Work type",
                        "name": "type",
                        "fieldType": "text-input",
                        "fd:viewType": "typeahead",
                        "datasource": "occupations",
                        "placeholder": "Search for work type",
                        "sling:resourceType": "core/fd/components/form/textinput/v1/textinput",
                        "required": true
                      },
                      "employer": {
                        "jcr:title": "Employer name",
                        "fieldType": "text-input",
                        "required": true,
                        "name": "employer",
                        "sling:resourceType": "core/fd/components/form/textinput/v1/textinput"
                      },
                      "startofwork": {
                        "fd:viewType": "advanceddatepicker",
                        "sling:resourceType": "core/fd/components/form/panelcontainer/v1/panelcontainer",
                        "jcr:title": "When did you start?",
                        "fieldType": "panel",
                        "name": "startofwork",
                        "month": {
                          "sling:resourceType": "core/fd/components/form/dropdown/v1/dropdown",
                          "type": "string",
                          "placeholder": "Month",
                          "required": true,
                          "name": "startofwork-month",
                          "fieldType": "drop-down"
                        },
                        "year": {
                          "name": "startofwork-year",
                          "type": "string",
                          "placeholder": "Year",
                          "sling:resourceType": "core/fd/components/form/dropdown/v1/dropdown",
                          "fieldType": "drop-down",
                          "required": true
                        }
                      },
                      "still_working": {
                        "name": "still-working",
                        "jcr:title": "Are you still doing this work?",
                        "orientation": "horizontal",
                        "variant": "bar",
                        "enumNames": [
                          "No",
                          "Yes"
                        ],
                        "fieldType": "radio-group",
                        "fd:viewType": "radio-group",
                        "enum": [
                          "0",
                          "1"
                        ],
                        "sling:resourceType": "core/fd/components/form/radiobutton/v1/radiobutton",
                        "required": true
                      },
                      "endofwork": {
                        "fd:viewType": "advanceddatepicker",
                        "sling:resourceType": "core/fd/components/form/panelcontainer/v1/panelcontainer",
                        "jcr:title": "When you finished this work?",
                        "fieldType": "panel",
                        "name": "endofwork",
                        "visible": false,
                        "month": {
                          "sling:resourceType": "core/fd/components/form/dropdown/v1/dropdown",
                          "type": "string",
                          "placeholder": "Month",
                          "required": true,
                          "name": "endofwork-month",
                          "fieldType": "drop-down"
                        },
                        "year": {
                          "name": "endofwork-year",
                          "type": "string",
                          "placeholder": "Year",
                          "sling:resourceType": "core/fd/components/form/dropdown/v1/dropdown",
                          "fieldType": "drop-down",
                          "required": true
                        }
                      },
                      "description": {
                        "multiLine": true,
                        "jcr:title": "Description",
                        "name": "description",
                        "fieldType": "text-input",
                        "description": "<p>Describe the work you did &mdash; include tasks, skills you used or learned, and any achievements you're proud of.</p>",
                        "sling:resourceType": "core/fd/components/form/textinput/v1/textinput"
                      },
                      "still_able": {
                        "sling:resourceType": "core/fd/components/form/radiobutton/v1/radiobutton",
                        "fieldType": "radio-group",
                        "enumNames": [
                          "No",
                          "Yes"
                        ],
                        "enum": [
                          "0",
                          "1"
                        ],
                        "jcr:title": "Are you still able to do this type of work?",
                        "orientation": "horizontal",
                        "fd:viewType": "radio-group",
                        "name": "still-able",
                        "required": true
                      }
                    }
                  }
                }
              }
            }
          }
        },
        {
          "title": "Fragment",
          "id": "fragment",
          "plugins": {
            "xwalk": {
              "page": {
                "resourceType": "core/franklin/components/block/v1/block",
                "template": {
                  "name": "Fragment",
                  "model": "fragment"
                }
              }
            }
          }
        },
        {
          "title": "Hero",
          "id": "hero",
          "plugins": {
            "xwalk": {
              "page": {
                "resourceType": "core/franklin/components/block/v1/block",
                "template": {
                  "name": "Hero",
                  "model": "hero"
                }
              }
            }
          }
        },
        {
          "title": "Job Seeker Intro",
          "id": "jobseekerintro",
          "plugins": {
            "xwalk": {
              "page": {
                "resourceType": "core/franklin/components/block/v1/block",
                "template": {
                  "name": "Job Seeker Intro",
                  "model": "jobseekerintro",
                  "jobseekerintroText_titleType": "h2",
                  "jobseekerintroText_title": "<h2>Let's set up your jobseeker profile!</h2>",
                  "jobseekerintroText_description": "<p>Tell us what kind of work you're after, and any skills or experience you have. You can save and exit anytime — or come back and update your profile later.</p>"
                }
              }
            }
          }
        },
        {
          "title": "Link with icon",
          "id": "link-with-icon",
          "plugins": {
            "xwalk": {
              "page": {
                "resourceType": "core/franklin/components/block/v1/block",
                "template": {
                  "name": "Link with icon",
                  "model": "link-with-icon"
                }
              }
            }
          }
        },
        {
          "title": "Typography",
          "id": "typography",
          "plugins": {
            "xwalk": {
              "page": {
                "resourceType": "core/franklin/components/block/v1/block",
                "template": {
                  "name": "Typography",
                  "model": "typography",
                  "text": "<p>Text</p>"
                }
              }
            }
          }
        }
      ]
    }
  ]
}<|MERGE_RESOLUTION|>--- conflicted
+++ resolved
@@ -1866,10 +1866,6 @@
                     "name": "workexperience-options-content",
                     "repeatDeleteButtonLabel": "Delete",
                     "repeatAddButtonLabel": "Add another work experience",
-<<<<<<< HEAD
-                    "overviewTitle": "You added:",
-=======
->>>>>>> 40aedb18
                     "sling:resourceType": "core/fd/components/form/panelcontainer/v1/panelcontainer",
                     "jcr:title": "Work Experience Options Content",
                     "type_of_work_experience": {
@@ -1921,7 +1917,8 @@
                         "datasource": "occupations",
                         "placeholder": "Search for work type",
                         "sling:resourceType": "core/fd/components/form/textinput/v1/textinput",
-                        "required": true
+                        "required": true,
+                        "description": "<p>Match your job title to one from our standard list.</p>"
                       },
                       "employer": {
                         "jcr:title": "Employer name",
@@ -1959,14 +1956,14 @@
                         "orientation": "horizontal",
                         "variant": "bar",
                         "enumNames": [
-                          "No",
-                          "Yes"
+                          "Yes",
+                          "No"
                         ],
                         "fieldType": "radio-group",
                         "fd:viewType": "radio-group",
                         "enum": [
-                          "0",
-                          "1"
+                          "1",
+                          "0"
                         ],
                         "sling:resourceType": "core/fd/components/form/radiobutton/v1/radiobutton",
                         "required": true
@@ -1974,7 +1971,7 @@
                       "endofwork": {
                         "fd:viewType": "advanceddatepicker",
                         "sling:resourceType": "core/fd/components/form/panelcontainer/v1/panelcontainer",
-                        "jcr:title": "When you finished this work?",
+                        "jcr:title": "When you finished this work",
                         "fieldType": "panel",
                         "name": "endofwork",
                         "visible": false,
@@ -2006,13 +2003,14 @@
                       "still_able": {
                         "sling:resourceType": "core/fd/components/form/radiobutton/v1/radiobutton",
                         "fieldType": "radio-group",
+                        "variant": "bar",
                         "enumNames": [
-                          "No",
-                          "Yes"
+                          "Yes",
+                          "No"
                         ],
                         "enum": [
-                          "0",
-                          "1"
+                          "1",
+                          "0"
                         ],
                         "jcr:title": "Are you still able to do this type of work?",
                         "orientation": "horizontal",
