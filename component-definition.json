{
  "groups": [
    {
      "title": "Default Content",
      "id": "default",
      "components": [
        {
          "title": "Text",
          "id": "text",
          "plugins": {
            "xwalk": {
              "page": {
                "resourceType": "core/franklin/components/text/v1/text",
                "template": {}
              }
            }
          }
        },
        {
          "title": "Title",
          "id": "title",
          "plugins": {
            "xwalk": {
              "page": {
                "resourceType": "core/franklin/components/title/v1/title",
                "template": {
                  "model": "title"
                }
              }
            }
          }
        },
        {
          "title": "Image",
          "id": "image",
          "plugins": {
            "xwalk": {
              "page": {
                "resourceType": "core/franklin/components/image/v1/image",
                "template": {}
              }
            }
          }
        },
        {
          "title": "Button",
          "id": "button",
          "plugins": {
            "xwalk": {
              "page": {
                "resourceType": "core/franklin/components/button/v1/button",
                "template": {
                  "model": "button"
                }
              }
            }
          }
        }
      ]
    },
    {
      "title": "Sections",
      "id": "sections",
      "components": [
        {
          "title": "Section",
          "id": "section",
          "plugins": {
            "xwalk": {
              "page": {
                "resourceType": "core/franklin/components/section/v1/section",
                "template": {
                  "model": "section"
                }
              }
            }
          }
        }
      ]
    },
    {
      "title": "Blocks",
      "id": "blocks",
      "components": [
        {
          "title": "Account Menu",
          "id": "account-menu",
          "plugins": {
            "xwalk": {
              "page": {
                "resourceType": "core/franklin/components/block/v1/block",
                "template": {
                  "name": "Account Menu",
                  "filter": "account-menu"
                }
              }
            }
          }
        },
        {
          "title": "Auth Redirect",
          "id": "auth-redirect",
          "plugins": {
            "xwalk": {
              "page": {
                "resourceType": "core/franklin/components/block/v1/block",
                "template": {
                  "name": "Auth Redirect",
                  "filter": "auth-redirect"
                }
              }
            }
          }
        },
        {
          "title": "Cards",
          "id": "cards",
          "plugins": {
            "xwalk": {
              "page": {
                "resourceType": "core/franklin/components/block/v1/block",
                "template": {
                  "name": "Cards",
                  "filter": "cards"
                }
              }
            }
          }
        },
        {
          "title": "Card",
          "id": "card",
          "plugins": {
            "xwalk": {
              "page": {
                "resourceType": "core/franklin/components/block/v1/block/item",
                "template": {
                  "name": "Card",
                  "model": "card"
                }
              }
            }
          }
        },
        {
          "title": "Columns",
          "id": "columns",
          "plugins": {
            "xwalk": {
              "page": {
                "resourceType": "core/franklin/components/columns/v1/columns",
                "template": {
                  "columns": "2",
                  "rows": "1"
                }
              }
            }
          }
        },
        {
          "title": "Embed Adaptive Form",
          "id": "embed-adaptive-form",
          "plugins": {
            "xwalk": {
              "page": {
                "resourceType": "core/franklin/components/block/v1/block",
                "template": {
                  "name": "Embed Adaptive Form",
                  "model": "embed-adaptive-form"
                }
              }
            }
          }
        },
        {
          "title": "Adaptive Form",
          "id": "form",
          "plugins": {
            "xwalk": {
              "page": {
                "resourceType": "fd/franklin/components/form/v1/form",
                "template": {
                  "fieldType": "form",
                  "fd:version": "2.1"
                }
              }
            }
          }
        },
        {
          "title": "Button",
          "id": "form-button",
          "plugins": {
            "xwalk": {
              "page": {
                "resourceType": "core/fd/components/form/button/v1/button",
                "template": {
                  "jcr:title": "Button",
                  "fieldType": "button"
                }
              }
            }
          }
        },
        {
          "title": "Checkbox group",
          "id": "checkbox-group",
          "plugins": {
            "xwalk": {
              "page": {
                "resourceType": "core/fd/components/form/checkboxgroup/v1/checkboxgroup",
                "template": {
                  "jcr:title": "Checkbox Group",
                  "fieldType": "checkbox-group",
                  "enum": [
                    "0",
                    "1"
                  ],
                  "enumNames": [
                    "Item 1",
                    "Item 2"
                  ],
                  "orientation": "horizontal",
                  "type": "string[]"
                }
              }
            }
          }
        },
        {
          "title": "Checkbox",
          "id": "checkbox",
          "plugins": {
            "xwalk": {
              "page": {
                "resourceType": "core/fd/components/form/checkbox/v1/checkbox",
                "template": {
                  "jcr:title": "Checkbox",
                  "fieldType": "checkbox",
                  "checkedValue": "on"
                }
              }
            }
          }
        },
        {
          "title": "Date Picker",
          "id": "date-input",
          "plugins": {
            "xwalk": {
              "page": {
                "resourceType": "core/fd/components/form/datepicker/v1/datepicker",
                "template": {
                  "jcr:title": "Date Input",
                  "fieldType": "date-input"
                }
              }
            }
          }
        },
        {
          "title": "Dropdown List",
          "id": "drop-down",
          "plugins": {
            "xwalk": {
              "page": {
                "resourceType": "core/fd/components/form/dropdown/v1/dropdown",
                "template": {
                  "jcr:title": "Drop Down List",
                  "fieldType": "drop-down",
                  "enum": [
                    "0",
                    "1"
                  ],
                  "enumNames": [
                    "Item 1",
                    "Item 2"
                  ],
                  "type": "string"
                }
              }
            }
          }
        },
        {
          "title": "Email",
          "id": "email",
          "plugins": {
            "xwalk": {
              "page": {
                "resourceType": "core/fd/components/form/emailinput/v1/emailinput",
                "template": {
                  "jcr:title": "Email Input",
                  "fieldType": "email"
                }
              }
            }
          }
        },
        {
          "title": "File Attachment",
          "id": "file-input",
          "plugins": {
            "xwalk": {
              "page": {
                "resourceType": "core/fd/components/form/fileinput/v2/fileinput",
                "template": {
                  "jcr:title": "File Attachment",
                  "fieldType": "file-input",
                  "accept": [
                    "audio/*",
                    "video/*",
                    "image/*",
                    "text/*",
                    "application/pdf"
                  ],
                  "buttonText": "Attach",
                  "dragDropText": "Drag and Drop To Upload",
                  "type": "file"
                }
              }
            }
          }
        },
        {
          "title": "Form Fragment",
          "id": "form-fragment",
          "plugins": {
            "xwalk": {
              "page": {
                "resourceType": "core/fd/components/form/fragment/v1/fragment",
                "template": {
                  "jcr:title": "Fragment",
                  "fieldType": "panel"
                }
              }
            }
          }
        },
        {
          "title": "Image",
          "id": "form-image",
          "plugins": {
            "xwalk": {
              "page": {
                "resourceType": "core/fd/components/form/image/v1/image",
                "template": {
                  "jcr:title": "Image",
                  "fieldType": "image"
                }
              }
            }
          }
        },
        {
          "title": "Number Input",
          "id": "number-input",
          "plugins": {
            "xwalk": {
              "page": {
                "resourceType": "core/fd/components/form/numberinput/v1/numberinput",
                "template": {
                  "jcr:title": "Number Input",
                  "fieldType": "number-input"
                }
              }
            }
          }
        },
        {
          "title": "Panel",
          "id": "panel",
          "plugins": {
            "xwalk": {
              "page": {
                "resourceType": "core/fd/components/form/panelcontainer/v1/panelcontainer",
                "template": {
                  "jcr:title": "Panel",
                  "fieldType": "panel",
                  "minOccur": 1
                }
              }
            }
          }
        },
        {
          "title": "Radio Group",
          "id": "radio-group",
          "plugins": {
            "xwalk": {
              "page": {
                "resourceType": "core/fd/components/form/radiobutton/v1/radiobutton",
                "template": {
                  "jcr:title": "Radio Group",
                  "fieldType": "radio-group",
                  "fd:viewType": "radio-group",
                  "enum": [
                    "0",
                    "1"
                  ],
                  "enumNames": [
                    "Item 1",
                    "Item 2"
                  ],
                  "orientation": "horizontal"
                }
              }
            }
          }
        },
        {
          "title": "Captcha (Invisible)",
          "id": "captcha",
          "plugins": {
            "xwalk": {
              "page": {
                "resourceType": "core/fd/components/form/recaptcha/v1/recaptcha",
                "template": {
                  "jcr:title": "Captcha (Invisible)",
                  "fieldType": "captcha"
                }
              }
            }
          }
        },
        {
          "title": "Reset",
          "id": "form-reset-button",
          "plugins": {
            "xwalk": {
              "page": {
                "resourceType": "core/fd/components/form/actions/reset/v1/reset",
                "template": {
                  "jcr:title": "Reset",
                  "buttonType": "reset",
                  "fieldType": "button"
                }
              }
            }
          }
        },
        {
          "title": "Submit",
          "id": "form-submit-button",
          "plugins": {
            "xwalk": {
              "page": {
                "resourceType": "core/fd/components/form/actions/submit/v1/submit",
                "template": {
                  "jcr:title": "Submit",
                  "buttonType": "submit",
                  "fieldType": "button"
                }
              }
            }
          }
        },
        {
          "title": "Telephone input",
          "id": "telephone-input",
          "plugins": {
            "xwalk": {
              "page": {
                "resourceType": "core/fd/components/form/telephoneinput/v1/telephoneinput",
                "template": {
                  "jcr:title": "Telephone Input",
                  "fieldType": "text-input"
                }
              }
            }
          }
        },
        {
          "title": "Text Input",
          "id": "text-input",
          "plugins": {
            "xwalk": {
              "page": {
                "resourceType": "core/fd/components/form/textinput/v1/textinput",
                "template": {
                  "jcr:title": "Text Input",
                  "fieldType": "text-input"
                }
              }
            }
          }
        },
        {
          "title": "Text",
          "id": "plain-text",
          "plugins": {
            "xwalk": {
              "page": {
                "resourceType": "core/fd/components/form/text/v1/text",
                "template": {
                  "jcr:title": "Text",
                  "fieldType": "plain-text",
                  "textIsRich": true,
                  "value": "Adaptive Form Text Component"
                }
              }
            }
          }
        },
        {
          "title": "Accordion",
          "id": "form-accordion",
          "plugins": {
            "xwalk": {
              "page": {
                "resourceType": "core/fd/components/form/panelcontainer/v1/panelcontainer",
                "template": {
                  "jcr:title": "Accordion",
                  "fieldType": "panel",
                  "fd:viewType": "accordion",
                  "minOccur": 1,
                  "panel1": {
                    "jcr:title": "Item 1",
                    "fieldType": "panel",
                    "sling:resourceType": "core/fd/components/form/panelcontainer/v1/panelcontainer"
                  },
                  "panel2": {
                    "jcr:title": "Item 2",
                    "fieldType": "panel",
                    "sling:resourceType": "core/fd/components/form/panelcontainer/v1/panelcontainer"
                  }
                }
              }
            }
          }
        },
        {
          "title": "Advanced Date Picker",
          "id": "advanceddatepicker",
          "plugins": {
            "xwalk": {
              "page": {
                "resourceType": "core/fd/components/form/panelcontainer/v1/panelcontainer",
                "template": {
                  "jcr:title": "Advanced Date Picker",
                  "fieldType": "panel",
                  "fd:viewType": "advanceddatepicker",
                  "name": "advanceddatepicker",
                  "month": {
                    "name": "month",
                    "type": "string",
                    "placeholder": "Month",
                    "fieldType": "drop-down",
                    "enum": [
                      "1",
                      "2",
                      "3",
                      "4",
                      "5",
                      "6",
                      "7",
                      "8",
                      "9",
                      "10",
                      "11",
                      "12"
                    ],
                    "enumNames": [
                      "January",
                      "February",
                      "March",
                      "April",
                      "May",
                      "June",
                      "July",
                      "August",
                      "September",
                      "October",
                      "November",
                      "December"
                    ],
                    "sling:resourceType": "core/fd/components/form/dropdown/v1/dropdown",
                    "required": true
                  },
                  "year": {
                    "required": true,
                    "sling:resourceType": "core/fd/components/form/dropdown/v1/dropdown",
                    "fieldType": "drop-down",
                    "placeholder": "Year",
                    "type": "string",
                    "name": "year"
                  }
                }
              }
            }
          }
        },
        {
          "title": "NZ Driver Licence",
          "id": "driverlicence",
          "plugins": {
            "xwalk": {
              "page": {
                "resourceType": "core/fd/components/form/panelcontainer/v1/panelcontainer",
                "template": {
                  "fd:viewType": "driverlicence",
                  "fieldType": "panel",
                  "jcr:title": "Driver Licence",
                  "hideTitle": true,
                  "name": "driverlicence",
                  "radiogroup": {
                    "enum": [
                      "no",
                      "yes"
                    ],
                    "fd:viewType": "radio-group",
                    "fieldType": "radio-group",
                    "enumNames": [
                      "No",
                      "Yes"
                    ],
                    "hideTitle": true,
                    "withIcon": true,
                    "enumIconNames": [
                      "car-off",
                      "car-on"
                    ],
                    "jcr:title": "Driver Licence Selection",
                    "name": "driverlicence-selection",
                    "required": true,
                    "sling:resourceType": "core/fd/components/form/radiobutton/v1/radiobutton"
                  },
                  "cancelModal": {
                    "fieldType": "panel",
                    "name": "cancelModal",
                    "jcr:title": "Cancel your changes to this driver licence?",
                    "minOccur": 1,
                    "sling:resourceType": "core/fd/components/form/panelcontainer/v1/panelcontainer",
                    "text": {
                      "textIsRich": true,
                      "fieldType": "plain-text",
                      "name": "text1754436201712",
                      "value": "<p>If you cancel now these changes will be lost</p>",
                      "sling:resourceType": "core/fd/components/form/text/v1/text"
                    },
                    "buttons_wrapper": {
                      "hideTitle": true,
                      "fieldType": "panel",
                      "name": "buttons-wrapper",
                      "minOccur": 1,
                      "sling:resourceType": "core/fd/components/form/panelcontainer/v1/panelcontainer",
                      "btnNo": {
                        "sling:resourceType": "core/fd/components/form/button/v1/button",
                        "name": "btnNo",
                        "fieldType": "button",
                        "jcr:title": "keep editing"
                      },
                      "btnYes": {
                        "sling:resourceType": "core/fd/components/form/button/v1/button",
                        "name": "btnYes",
                        "fieldType": "button",
                        "jcr:title": "Lose changes"
                      }
                    }
                  },
                  "deleteModal": {
                    "fieldType": "panel",
                    "name": "deleteModal",
                    "jcr:title": "Delete this driver licence?",
                    "minOccur": 1,
                    "sling:resourceType": "core/fd/components/form/panelcontainer/v1/panelcontainer",
                    "text": {
                      "textIsRich": true,
                      "fieldType": "plain-text",
                      "name": "text1754436201712",
                      "value": "<p>Are you sure you want to remove this from your profile?</p>",
                      "sling:resourceType": "core/fd/components/form/text/v1/text"
                    },
                    "buttons_wrapper": {
                      "hideTitle": true,
                      "fieldType": "panel",
                      "name": "buttons-wrapper",
                      "minOccur": 1,
                      "sling:resourceType": "core/fd/components/form/panelcontainer/v1/panelcontainer",
                      "btnNo": {
                        "sling:resourceType": "core/fd/components/form/button/v1/button",
                        "name": "btnNo",
                        "fieldType": "button",
                        "jcr:title": "Cancel"
                      },
                      "btnYes": {
                        "sling:resourceType": "core/fd/components/form/button/v1/button",
                        "name": "btnYes",
                        "fieldType": "button",
                        "jcr:title": "Delete"
                      }
                    }
                  },
                  "repeatable-panel": {
                    "hideTitle": true,
                    "repeatable": true,
                    "fieldType": "panel",
                    "repeatAddButtonLabel": "Add another",
                    "name": "driverlicence-options-content",
                    "repeatDeleteButtonLabel": "Delete",
                    "sling:resourceType": "core/fd/components/form/panelcontainer/v1/panelcontainer",
                    "maxOccur": 1,
                    "minOccur": 1,
                    "cardTitle": "NZ driver licence",
                    "overviewTitle": "You added:",
                    "licence_class": {
                      "fieldType": "checkbox-group",
                      "orientation": "horizontal",
                      "name": "licence-class",
                      "enumNames": [
                        "Class 1",
                        "Class 2",
                        "Class 3",
                        "Class 4",
                        "Class 5",
                        "Class 6"
                      ],
                      "enum": [
                        "1",
                        "2",
                        "3",
                        "4",
                        "5",
                        "6"
                      ],
                      "enumDescriptions": [
                        "Car licence",
                        "Medium rigid vehicle licence",
                        "Medium combination vehicle licence",
                        "Heavy rigid vehicle licence",
                        "Heavy combination vehicle licence",
                        "Motorcycle License"
                      ],
                      "required": true,
                      "description": "<p>Select all that apply.</p>",
                      "type": "string[]",
                      "sling:resourceType": "core/fd/components/form/checkboxgroup/v1/checkboxgroup",
                      "jcr:title": "What class(es) is your licence?"
                    },
                    "class1_stage": {
                      "fieldType": "radio-group",
                      "visible": false,
                      "orientation": "horizontal",
                      "name": "class1-stage",
                      "variant": "bar",
                      "enumNames": [
                        "Learners",
                        "Restricted",
                        "Full"
                      ],
                      "enum": [
                        "0",
                        "1",
                        "3"
                      ],
                      "required": true,
                      "fd:viewType": "radio-group",
                      "sling:resourceType": "core/fd/components/form/radiobutton/v1/radiobutton",
                      "jcr:title": "What stage is your Class 1 - Car licence?"
                    },
                    "class2_stage": {
                      "fieldType": "radio-group",
                      "visible": false,
                      "orientation": "horizontal",
                      "name": "class2-stage",
                      "variant": "bar",
                      "enumNames": [
                        "Learners",
                        "Full"
                      ],
                      "enum": [
                        "0",
                        "1"
                      ],
                      "required": true,
                      "fd:viewType": "radio-group",
                      "sling:resourceType": "core/fd/components/form/radiobutton/v1/radiobutton",
                      "jcr:title": "What stage is your Class 2 - Medium rigid vehicle licence?"
                    },
                    "class3_stage": {
                      "fieldType": "radio-group",
                      "visible": false,
                      "orientation": "horizontal",
                      "name": "class3-stage",
                      "variant": "bar",
                      "enumNames": [
                        "Learners",
                        "Full"
                      ],
                      "enum": [
                        "0",
                        "1"
                      ],
                      "required": true,
                      "fd:viewType": "radio-group",
                      "sling:resourceType": "core/fd/components/form/radiobutton/v1/radiobutton",
                      "jcr:title": "What stage is your Class 3 - Medium combination vehicle licence?"
                    },
                    "class4_stage": {
                      "fieldType": "radio-group",
                      "visible": false,
                      "orientation": "horizontal",
                      "name": "class4-stage",
                      "variant": "bar",
                      "enumNames": [
                        "Learners",
                        "Full"
                      ],
                      "enum": [
                        "0",
                        "1"
                      ],
                      "required": true,
                      "fd:viewType": "radio-group",
                      "sling:resourceType": "core/fd/components/form/radiobutton/v1/radiobutton",
                      "jcr:title": "What stage is your Class 4 - Heavy rigid vehicle licence?"
                    },
                    "class5_stage": {
                      "fieldType": "radio-group",
                      "visible": false,
                      "orientation": "horizontal",
                      "name": "class5-stage",
                      "variant": "bar",
                      "enumNames": [
                        "Learners",
                        "Full"
                      ],
                      "enum": [
                        "0",
                        "1"
                      ],
                      "required": true,
                      "fd:viewType": "radio-group",
                      "sling:resourceType": "core/fd/components/form/radiobutton/v1/radiobutton",
                      "jcr:title": "What stage is your Class 5 - Heavy combination vehicle licence?"
                    },
                    "class6_stage": {
                      "fieldType": "radio-group",
                      "visible": false,
                      "orientation": "horizontal",
                      "name": "class6-stage",
                      "variant": "bar",
                      "enumNames": [
                        "Learners",
                        "Restricted",
                        "Full"
                      ],
                      "enum": [
                        "0",
                        "1",
                        "2"
                      ],
                      "required": true,
                      "fd:viewType": "radio-group",
                      "sling:resourceType": "core/fd/components/form/radiobutton/v1/radiobutton",
                      "jcr:title": "What stage is your Class 6 - Motorcycle License?"
                    },
                    "endorsements_available": {
                      "fieldType": "radio-group",
                      "visible": false,
                      "orientation": "horizontal",
                      "name": "endorsements-available",
                      "variant": "bar",
                      "enumNames": [
                        "No",
                        "Yes"
                      ],
                      "enum": [
                        "0",
                        "1"
                      ],
                      "required": true,
                      "description": "<p>These are extra permissions for special driving jobs - e.g. Forklift, Passenger, Dangerous Goods</p>",
                      "fd:viewType": "radio-group",
                      "sling:resourceType": "core/fd/components/form/radiobutton/v1/radiobutton",
                      "jcr:title": "Do you have any licence endorsements?"
                    },
                    "endorsements": {
                      "fieldType": "checkbox-group",
                      "visible": false,
                      "orientation": "horizontal",
                      "name": "endorsements",
                      "enumNames": [
                        "(P) - Passenger",
                        "(I) - Driving Instructor",
                        "(O) - Testing Officer",
                        "(V) - Vehicle Recovery",
                        "(D) - Dangerous Goods",
                        "(F) - Forklift",
                        "(T) - Tracks",
                        "(R) - Roller",
                        "(W) - Wheels (Special Type)"
                      ],
                      "enum": [
                        "0",
                        "1",
                        "2",
                        "3",
                        "4",
                        "5",
                        "6",
                        "7",
                        "8"
                      ],
                      "required": true,
                      "type": "string[]",
                      "sling:resourceType": "core/fd/components/form/checkboxgroup/v1/checkboxgroup",
                      "jcr:title": "Which endorsements do you hold? Select all that apply."
                    }
                  }
                }
              }
            }
          }
        },
        {
          "title": "Education",
          "id": "education",
          "plugins": {
            "xwalk": {
              "page": {
                "resourceType": "core/fd/components/form/panelcontainer/v1/panelcontainer",
                "template": {
                  "jcr:title": "Education",
                  "fieldType": "panel",
                  "fd:viewType": "education",
                  "name": "education",
                  "hideTitle": true,
                  "radiogroup": {
                    "enum": [
                      "yes",
                      "no"
                    ],
                    "enumNames": [
                      "Yes – I’ve done some education or training",
                      "No - I haven’t done any formal training yet"
                    ],
                    "enumIconNames": [
                      "list-search-1",
                      "list-search-1"
                    ],
                    "fd:viewType": "radio-group",
                    "fieldType": "radio-group",
                    "hideTitle": true,
                    "jcr:title": "Education Selection",
                    "name": "education-selection",
                    "sling:resourceType": "core/fd/components/form/radiobutton/v1/radiobutton",
                    "withIcon": true,
                    "required": true
                  },
                  "cancelModal": {
                    "fieldType": "panel",
                    "name": "cancelModal",
                    "jcr:title": "Cancel this course or training?",
                    "minOccur": 1,
                    "sling:resourceType": "core/fd/components/form/panelcontainer/v1/panelcontainer",
                    "text": {
                      "textIsRich": true,
                      "fieldType": "plain-text",
                      "name": "text1754436201712",
                      "value": "<p>If you cancel now these changes will be lost</p>",
                      "sling:resourceType": "core/fd/components/form/text/v1/text"
                    },
                    "buttons_wrapper": {
                      "hideTitle": true,
                      "fieldType": "panel",
                      "name": "buttons-wrapper",
                      "minOccur": 1,
                      "sling:resourceType": "core/fd/components/form/panelcontainer/v1/panelcontainer",
                      "btnNo": {
                        "sling:resourceType": "core/fd/components/form/button/v1/button",
                        "name": "btnNo",
                        "fieldType": "button",
                        "jcr:title": "keep editing"
                      },
                      "btnYes": {
                        "sling:resourceType": "core/fd/components/form/button/v1/button",
                        "name": "btnYes",
                        "fieldType": "button",
                        "jcr:title": "Lose changes"
                      }
                    }
                  },
                  "deleteModal": {
                    "fieldType": "panel",
                    "name": "deleteModal",
                    "jcr:title": "Delete this work experience?",
                    "minOccur": 1,
                    "sling:resourceType": "core/fd/components/form/panelcontainer/v1/panelcontainer",
                    "text": {
                      "textIsRich": true,
                      "fieldType": "plain-text",
                      "name": "text1754436201712",
                      "value": "<p>Are you sure you want to remove this from your profile?</p>",
                      "sling:resourceType": "core/fd/components/form/text/v1/text"
                    },
                    "buttons_wrapper": {
                      "hideTitle": true,
                      "fieldType": "panel",
                      "name": "buttons-wrapper",
                      "minOccur": 1,
                      "sling:resourceType": "core/fd/components/form/panelcontainer/v1/panelcontainer",
                      "btnNo": {
                        "sling:resourceType": "core/fd/components/form/button/v1/button",
                        "name": "btnNo",
                        "fieldType": "button",
                        "jcr:title": "Cancel"
                      },
                      "btnYes": {
                        "sling:resourceType": "core/fd/components/form/button/v1/button",
                        "name": "btnYes",
                        "fieldType": "button",
                        "jcr:title": "Delete"
                      }
                    }
                  },
                  "repeatable-panel": {
                    "jcr:title": "Education Options Content",
                    "fieldType": "panel",
                    "hideTitle": true,
                    "name": "education-options-content",
                    "repeatAddButtonLabel": "Add another course or training",
                    "repeatDeleteButtonLabel": "Delete",
                    "repeatable": true,
                    "minOccur": 1,
                    "sling:resourceType": "core/fd/components/form/panelcontainer/v1/panelcontainer",
                    "intro": {
                      "fieldType": "plain-text",
                      "jcr:title": "Intro",
                      "textIsRich": true,
                      "value": "<h6>Add education, qualification or certification</h6>",
                      "sling:resourceType": "core/fd/components/form/text/v1/text"
                    },
                    "course": {
                      "fd:viewType": "typeahead",
                      "fieldType": "text-input",
                      "name": "course",
                      "jcr:title": "Course, qualification or certification",
                      "sling:resourceType": "core/fd/components/form/textinput/v1/textinput",
                      "datasource": "courses",
                      "required": true
                    },
                    "place-of-learning": {
                      "fieldType": "text-input",
                      "jcr:title": "Place of learning (Optional)",
                      "name": "place-of-learning",
                      "sling:resourceType": "core/fd/components/form/textinput/v1/textinput"
                    },
                    "start-year": {
                      "enum": [
                        "2025",
                        "2024",
                        "2023",
                        "2022",
                        "2021",
                        "2020"
                      ],
                      "enumNames": [
                        "2025",
                        "2024",
                        "2023",
                        "2022",
                        "2021",
                        "2020"
                      ],
                      "fieldType": "drop-down",
                      "hideTitle": false,
                      "jcr:title": "When did you start?",
                      "name": "start-year",
                      "required": true,
                      "type": "string",
                      "sling:resourceType": "core/fd/components/form/dropdown/v1/dropdown"
                    },
                    "completion-status": {
                      "enum": [
                        "0",
                        "1",
                        "2"
                      ],
                      "enumNames": [
                        "I completed",
                        "It's in progress",
                        "I didn't complete"
                      ],
                      "fieldType": "radio-group",
                      "jcr:title": "Did you complete this qualification?",
                      "name": "completion-status",
                      "sling:resourceType": "core/fd/components/form/radiobutton/v1/radiobutton",
                      "required": true
                    },
                    "finish-year": {
                      "enum": [
                        "2025",
                        "2024",
                        "2023",
                        "2022",
                        "2021",
                        "2020"
                      ],
                      "enumNames": [
                        "2025",
                        "2024",
                        "2023",
                        "2022",
                        "2021",
                        "2020"
                      ],
                      "fieldType": "drop-down",
                      "hideTitle": false,
                      "visible": false,
                      "jcr:title": "When did you finish?",
                      "name": "finish-year",
                      "required": true,
                      "type": "string",
                      "sling:resourceType": "core/fd/components/form/dropdown/v1/dropdown"
                    }
                  }
                }
              }
            }
          }
        },
        {
          "title": "Extended Checkbox Container",
          "id": "extended-checkbox-container",
          "plugins": {
            "xwalk": {
              "page": {
                "resourceType": "core/fd/components/form/panelcontainer/v1/panelcontainer",
                "template": {
                  "jcr:title": "Extended Checkbox Container",
                  "fieldType": "panel",
                  "fd:viewType": "extended-checkbox-container",
                  "minOccur": 1
                }
              }
            }
          }
        },
        {
          "title": "Extended Checkbox",
          "id": "extended-checkbox",
          "plugins": {
            "xwalk": {
              "page": {
                "resourceType": "core/fd/components/form/panelcontainer/v1/panelcontainer",
                "name": "modal-cb-container",
                "template": {
                  "fd:viewType": "extended-checkbox-container",
                  "fieldType": "panel",
                  "jcr:title": "Modal Checkbox Container",
                  "hideTitle": true,
                  "name": "modal-checkbox-container",
                  "checkbox": {
                    "fd:viewType": "extended-checkbox",
                    "fieldType": "checkbox",
                    "name": "main-checkbox",
                    "jcr:title": "Checkbox Title",
                    "sling:resourceType": "core/fd/components/form/checkbox/v1/checkbox",
                    "checkedValue": "on"
                  },
                  "modal": {
                    "fd:viewType": "modal",
                    "fieldType": "panel",
                    "name": "modal-content",
                    "jcr:title": "Modal Title",
                    "hideTitle": true,
                    "sling:resourceType": "core/fd/components/form/panelcontainer/v1/panelcontainer",
                    "content": "Modal content goes here",
                    "visible": false,
                    "content-panel": {
                      "fieldType": "panel",
                      "hideTitle": true,
                      "name": "modal-content-panel",
                      "sling:resourceType": "core/fd/components/form/panelcontainer/v1/panelcontainer",
                      "text": {
                        "fieldType": "text-input",
                        "multiLine": true,
                        "hideTitle": true,
                        "name": "modal-text",
                        "jcr:title": "Modal Text",
                        "textIsRich": true,
                        "placeholder": "Enter description here",
                        "sling:resourceType": "core/fd/components/form/textinput/v1/textinput"
                      }
                    },
                    "buttons-panel": {
                      "fieldType": "panel",
                      "name": "modal-buttons",
                      "hideTitle": true,
                      "row": true,
                      "sling:resourceType": "core/fd/components/form/panelcontainer/v1/panelcontainer",
                      "cancelButton": {
                        "colspan": "2",
                        "fieldType": "button",
                        "name": "modal-cancel-button",
                        "jcr:title": "Cancel",
                        "buttonType": "button",
                        "sling:resourceType": "core/fd/components/form/button/v1/button"
                      },
                      "saveButton": {
                        "colspan": "2",
                        "colspan-offset": "7",
                        "fieldType": "button",
                        "name": "modal-save-button",
                        "jcr:title": "Save",
                        "buttonType": "button",
                        "sling:resourceType": "core/fd/components/form/button/v1/button"
                      }
                    }
                  }
                }
              }
            }
          }
        },
        {
          "title": "Form Contextual Help",
          "id": "formcontextualhelp",
          "plugins": {
            "xwalk": {
              "page": {
                "resourceType": "core/fd/components/form/panelcontainer/v1/panelcontainer",
                "template": {
                  "jcr:title": "Form Contextual Help",
                  "fieldType": "panel",
                  "fd:viewType": "formcontextualhelp",
                  "helpType": "info",
                  "minOccur": 1,
                  "text": {
                    "jcr:title": "Text",
                    "fieldType": "plain-text",
                    "textIsRich": true,
                    "value": "Please enter your contextual help content",
                    "sling:resourceType": "core/fd/components/form/text/v1/text"
                  }
                }
              }
            }
          }
        },
        {
          "title": "Form Hero",
          "id": "formhero",
          "plugins": {
            "xwalk": {
              "page": {
                "resourceType": "core/fd/components/form/panelcontainer/v1/panelcontainer",
                "template": {
                  "jcr:title": "Form Hero",
                  "fieldType": "panel",
                  "fd:viewType": "formhero",
                  "minOccur": 1,
                  "text-container": {
                    "jcr:title": "Text Container",
                    "fieldType": "panel",
                    "colspan": 6,
                    "sling:resourceType": "core/fd/components/form/panelcontainer/v1/panelcontainer",
                    "text": {
                      "jcr:title": "Text",
                      "fieldType": "plain-text",
                      "textIsRich": true,
                      "value": "Adaptive Form Text Component",
                      "sling:resourceType": "core/fd/components/form/text/v1/text"
                    }
                  },
                  "image": {
                    "jcr:title": "Image",
                    "fieldType": "image",
                    "colspan": 6,
                    "sling:resourceType": "core/fd/components/form/image/v1/image"
                  }
                }
              }
            }
          }
        },
        {
          "title": "Form Output Field",
          "id": "formoutputfield",
          "plugins": {
            "xwalk": {
              "page": {
                "resourceType": "core/fd/components/form/panelcontainer/v1/panelcontainer",
                "template": {
                  "jcr:title": "Form Output Field",
                  "fieldType": "panel",
                  "fd:viewType": "formoutputfield",
                  "minOccur": 1
                }
              }
            }
          }
        },
        {
          "title": "Tabs",
          "id": "formtabs",
          "plugins": {
            "xwalk": {
              "page": {
                "resourceType": "core/fd/components/form/panelcontainer/v1/panelcontainer",
                "template": {
                  "jcr:title": "Tabs",
                  "fieldType": "panel",
                  "fd:viewType": "formtabs",
                  "minOccur": 1,
                  "panel1": {
                    "jcr:title": "Item 1",
                    "fieldType": "panel",
                    "sling:resourceType": "core/fd/components/form/panelcontainer/v1/panelcontainer"
                  },
                  "panel2": {
                    "jcr:title": "Item 2",
                    "fieldType": "panel",
                    "sling:resourceType": "core/fd/components/form/panelcontainer/v1/panelcontainer"
                  }
                }
              }
            }
          }
        },
        {
          "title": "Form Welcome",
          "id": "formwelcome",
          "plugins": {
            "xwalk": {
              "page": {
                "resourceType": "core/fd/components/form/panelcontainer/v1/panelcontainer",
                "template": {
                  "jcr:title": "Form Welcome",
                  "fieldType": "panel",
                  "fd:viewType": "formwelcome",
                  "minOccur": 1,
                  "panel-headline": {
                    "jcr:title": "Panel",
                    "fieldType": "panel",
                    "colspan": 6,
                    "sling:resourceType": "core/fd/components/form/panelcontainer/v1/panelcontainer",
                    "text": {
                      "jcr:title": "Text",
                      "fieldType": "plain-text",
                      "textIsRich": true,
                      "value": "Adaptive Form Text Component",
                      "colspan": 6,
                      "sling:resourceType": "core/fd/components/form/text/v1/text"
                    }
                  },
                  "panel-items": {
                    "jcr:title": "Panel",
                    "fieldType": "panel",
                    "colspan": 6,
                    "sling:resourceType": "core/fd/components/form/panelcontainer/v1/panelcontainer",
                    "item-1": {
                      "fieldType": "panel",
                      "sling:resourceType": "core/fd/components/form/panelcontainer/v1/panelcontainer",
                      "text": {
                        "fieldType": "plain-text",
                        "textIsRich": true,
                        "value": "Adaptive Form Text Component",
                        "sling:resourceType": "core/fd/components/form/text/v1/text"
                      },
                      "image": {
                        "fieldType": "image",
                        "sling:resourceType": "core/fd/components/form/image/v1/image"
                      }
                    },
                    "item-2": {
                      "fieldType": "panel",
                      "sling:resourceType": "core/fd/components/form/panelcontainer/v1/panelcontainer",
                      "text": {
                        "fieldType": "plain-text",
                        "textIsRich": true,
                        "value": "Adaptive Form Text Component",
                        "sling:resourceType": "core/fd/components/form/text/v1/text"
                      },
                      "image": {
                        "fieldType": "image",
                        "sling:resourceType": "core/fd/components/form/image/v1/image"
                      }
                    },
                    "item-3": {
                      "fieldType": "panel",
                      "sling:resourceType": "core/fd/components/form/panelcontainer/v1/panelcontainer",
                      "text": {
                        "fieldType": "plain-text",
                        "textIsRich": true,
                        "value": "Adaptive Form Text Component",
                        "sling:resourceType": "core/fd/components/form/text/v1/text"
                      },
                      "image": {
                        "fieldType": "image",
                        "sling:resourceType": "core/fd/components/form/image/v1/image"
                      }
                    }
                  }
                }
              }
            }
          }
        },
        {
          "title": "Icon Radio Group",
          "id": "icon-radio-group",
          "plugins": {
            "xwalk": {
              "page": {
                "resourceType": "core/fd/components/form/radiobutton/v1/radiobutton",
                "template": {
                  "jcr:title": "Icon Radio Group",
                  "fieldType": "radio-group",
                  "fd:viewType": "icon-radio-group",
                  "enum": [
                    "0",
                    "1"
                  ],
                  "enumNames": [
                    "Item 1",
                    "Item 2"
                  ],
                  "orientation": "horizontal"
                }
              }
            }
          }
        },
        {
          "title": "Language Panel",
          "id": "languagepanel",
          "plugins": {
            "xwalk": {
              "page": {
                "resourceType": "core/fd/components/form/panelcontainer/v1/panelcontainer",
                "template": {
                  "jcr:title": "Language Panel",
                  "fieldType": "panel",
                  "fd:viewType": "languagepanel",
                  "name": "languagepanel",
                  "hideTitle": true,
                  "radiogroup": {
                    "enum": [
                      "no",
                      "yes"
                    ],
                    "enumNames": [
                      "No - I only know English",
                      "Yes – I know other language(s)"
                    ],
                    "enumIconNames": [
                      "list-search-1",
                      "list-search-1"
                    ],
                    "fd:viewType": "radio-group",
                    "fieldType": "radio-group",
                    "hideTitle": true,
                    "jcr:title": "Language Selection",
                    "name": "languagepanel-selection",
                    "sling:resourceType": "core/fd/components/form/radiobutton/v1/radiobutton",
                    "withIcon": true,
                    "required": true
                  },
                  "cancelModal": {
                    "fieldType": "panel",
                    "name": "cancelModal",
                    "jcr:title": "Cancel this language?",
                    "minOccur": 1,
                    "sling:resourceType": "core/fd/components/form/panelcontainer/v1/panelcontainer",
                    "text": {
                      "textIsRich": true,
                      "fieldType": "plain-text",
                      "name": "text1754436201712",
                      "value": "<p>If you cancel now these changes will be lost</p>",
                      "sling:resourceType": "core/fd/components/form/text/v1/text"
                    },
                    "buttons_wrapper": {
                      "hideTitle": true,
                      "fieldType": "panel",
                      "name": "buttons-wrapper",
                      "minOccur": 1,
                      "sling:resourceType": "core/fd/components/form/panelcontainer/v1/panelcontainer",
                      "btnNo": {
                        "sling:resourceType": "core/fd/components/form/button/v1/button",
                        "name": "btnNo",
                        "fieldType": "button",
                        "jcr:title": "keep editing"
                      },
                      "btnYes": {
                        "sling:resourceType": "core/fd/components/form/button/v1/button",
                        "name": "btnYes",
                        "fieldType": "button",
                        "jcr:title": "Lose changes"
                      }
                    }
                  },
                  "deleteModal": {
                    "fieldType": "panel",
                    "name": "deleteModal",
                    "jcr:title": "Delete this language?",
                    "minOccur": 1,
                    "sling:resourceType": "core/fd/components/form/panelcontainer/v1/panelcontainer",
                    "text": {
                      "textIsRich": true,
                      "fieldType": "plain-text",
                      "name": "text1754436201712",
                      "value": "<p>Are you sure you want to remove this from your profile?</p>",
                      "sling:resourceType": "core/fd/components/form/text/v1/text"
                    },
                    "buttons_wrapper": {
                      "hideTitle": true,
                      "fieldType": "panel",
                      "name": "buttons-wrapper",
                      "minOccur": 1,
                      "sling:resourceType": "core/fd/components/form/panelcontainer/v1/panelcontainer",
                      "btnNo": {
                        "sling:resourceType": "core/fd/components/form/button/v1/button",
                        "name": "btnNo",
                        "fieldType": "button",
                        "jcr:title": "Cancel"
                      },
                      "btnYes": {
                        "sling:resourceType": "core/fd/components/form/button/v1/button",
                        "name": "btnYes",
                        "fieldType": "button",
                        "jcr:title": "Delete"
                      }
                    }
                  },
                  "repeatable-panel": {
                    "jcr:title": "Language Options Content",
                    "fieldType": "panel",
                    "hideTitle": true,
                    "name": "languagepanel-options-content",
                    "repeatAddButtonLabel": "Add another language",
                    "repeatDeleteButtonLabel": "Delete",
                    "repeatable": true,
                    "minOccur": 1,
                    "sling:resourceType": "core/fd/components/form/panelcontainer/v1/panelcontainer",
                    "intro": {
                      "fieldType": "plain-text",
                      "jcr:title": "Intro",
                      "textIsRich": true,
                      "value": "<h6>Add language</h6>",
                      "sling:resourceType": "core/fd/components/form/text/v1/text"
                    },
                    "language": {
                      "fd:viewType": "typeahead",
                      "datasource": "languages",
                      "fieldType": "text-input",
                      "name": "language",
                      "jcr:title": "Language",
                      "sling:resourceType": "core/fd/components/form/textinput/v1/textinput",
                      "required": true
                    },
                    "proficiency": {
                      "enum": [
                        "0",
                        "1",
                        "2",
                        "4"
                      ],
                      "enumNames": [
                        "Able to read",
                        "Able to write",
                        "Can understand when spoken",
                        "Can have a conversation"
                      ],
                      "fieldType": "checkbox-group",
                      "description": "<p>Select all that apply</p>",
                      "name": "proficiency",
                      "type": "string[]",
                      "sling:resourceType": "core/fd/components/form/checkboxgroup/v1/checkboxgroup",
                      "required": true
                    }
                  }
                }
              }
            }
          }
        },
        {
          "title": "Modal",
          "id": "form-modal",
          "plugins": {
            "xwalk": {
              "page": {
                "resourceType": "core/fd/components/form/panelcontainer/v1/panelcontainer",
                "template": {
                  "jcr:title": "Modal",
                  "fieldType": "panel",
                  "fd:viewType": "modal",
                  "visible": false
                }
              }
            }
          }
        },
        {
          "title": "Password",
          "id": "password",
          "plugins": {
            "xwalk": {
              "page": {
                "resourceType": "core/fd/components/form/textinput/v1/textinput",
                "template": {
                  "jcr:title": "Password",
                  "fieldType": "text-input",
                  "fd:viewType": "password"
                }
              }
            }
          }
        },
        {
          "title": "Rating",
          "id": "rating",
          "plugins": {
            "xwalk": {
              "page": {
                "resourceType": "core/fd/components/form/numberinput/v1/numberinput",
                "template": {
                  "jcr:title": "Rating",
                  "fieldType": "number-input",
                  "fd:viewType": "rating"
                }
              }
            }
          }
        },
        {
          "title": "Search Box",
          "id": "search-box",
          "plugins": {
            "xwalk": {
              "page": {
                "resourceType": "core/fd/components/form/textinput/v1/textinput",
                "template": {
                  "jcr:title": "Search Box",
                  "fieldType": "text-input",
                  "fd:viewType": "search-box",
                  "type": "string",
                  "selection-label": "",
                  "empty-selection-message": "",
                  "placeholder": "Start typing to search...",
                  "datasource": "courses",
                  "recommendation-datasource": "experiencedBasedJobs",
                  "recommendation-label": "",
                  "empty-recommendation-message": "",
                  "required": false,
                  "description": "Search box with typeahead functionality",
                  "sling:resourceType": "core/fd/components/form/textinput/v1/textinput"
                }
              }
            }
          }
        },
        {
          "title": "Summary",
          "id": "summary",
          "plugins": {
            "xwalk": {
              "page": {
                "resourceType": "core/fd/components/form/panelcontainer/v1/panelcontainer",
                "template": {
                  "jcr:title": "Summary",
                  "fieldType": "panel",
                  "fd:viewType": "summary"
                }
              }
            }
          }
        },
        {
          "title": "Terms and conditions",
          "id": "tnc",
          "plugins": {
            "xwalk": {
              "page": {
                "resourceType": "core/fd/components/form/termsandconditions/v1/termsandconditions",
                "template": {
                  "jcr:title": "Terms and conditions",
                  "fieldType": "panel",
                  "fd:viewType": "tnc",
                  "text": {
                    "value": "Text related to the terms and conditions come here.",
                    "sling:resourceType": "core/fd/components/form/text/v1/text",
                    "fieldType": "plain-text",
                    "textIsRich": true
                  },
                  "link": {
                    "enum": [
                      "dummy-link-1"
                    ],
                    "type": "string[]",
                    "fd:viewType": "toggleable-link",
                    "title": "I agree to the terms & conditions",
                    "enumNames": [
                      "Privacy policy."
                    ],
                    "sling:resourceType": "core/fd/components/form/checkboxgroup/v1/checkboxgroup",
                    "fieldType": "checkbox-group",
                    "fd:rules": {
                      "jcr:primaryType": "nt:unstructured",
                      "validationStatus": "valid"
                    },
                    "fd:events": {
                      "jcr:primaryType": "nt:unstructured",
                      "change": [
                        "if(length($field.$value) == length($field.$enum), dispatchEvent($parent.approvalcheckbox, 'custom:setProperty', {enabled : true()}), {})"
                      ]
                    }
                  },
                  "approvalcheckbox": {
                    "name": "approvalcheckbox",
                    "jcr:title": "I agree to the terms & conditions.",
                    "sling:resourceType": "core/fd/components/form/checkbox/v1/checkbox",
                    "fieldType": "checkbox",
                    "required": true,
                    "type": "string",
                    "enum": [
                      "true"
                    ]
                  }
                }
              }
            }
          }
        },
        {
          "title": "Wizard",
          "id": "wizard",
          "plugins": {
            "xwalk": {
              "page": {
                "resourceType": "core/fd/components/form/panelcontainer/v1/panelcontainer",
                "template": {
                  "jcr:title": "Wizard",
                  "fieldType": "panel",
                  "fd:viewType": "wizard",
                  "minOccur": 1,
                  "panel1": {
                    "jcr:title": "Item 1",
                    "fieldType": "panel",
                    "sling:resourceType": "core/fd/components/form/panelcontainer/v1/panelcontainer"
                  },
                  "panel2": {
                    "jcr:title": "Item 2",
                    "fieldType": "panel",
                    "sling:resourceType": "core/fd/components/form/panelcontainer/v1/panelcontainer"
                  }
                }
              }
            }
          }
        },
        {
          "title": "Work Experience",
          "id": "workexperience",
          "plugins": {
            "xwalk": {
              "page": {
                "resourceType": "core/fd/components/form/panelcontainer/v1/panelcontainer",
                "template": {
                  "jcr:title": "Work Experience",
                  "fieldType": "panel",
                  "fd:viewType": "workexperience",
                  "name": "workexperience",
                  "hideTitle": true,
                  "radiogroup": {
                    "withIcon": true,
                    "jcr:title": "Work Experience Type Selection",
                    "enumIconNames": [
                      "list-search-1",
                      "list-search-1",
                      "list-search-1",
                      "list-search-1"
                    ],
                    "enum": [
                      "1",
                      "2",
                      "3",
                      "0"
                    ],
                    "enumNames": [
                      "Paid work",
                      "Non-paid work",
                      "Volunteer work",
                      "No, I have nothing to add"
                    ],
                    "fd:viewType": "radio-group",
                    "name": "workexperience-selection",
                    "fieldType": "radio-group",
                    "sling:resourceType": "core/fd/components/form/radiobutton/v1/radiobutton",
                    "hideTitle": true,
                    "required": true
                  },
                  "cancelModal": {
                    "fieldType": "panel",
                    "name": "cancelModal",
                    "jcr:title": "Cancel this work experience?",
                    "minOccur": 1,
                    "sling:resourceType": "core/fd/components/form/panelcontainer/v1/panelcontainer",
                    "text": {
                      "textIsRich": true,
                      "fieldType": "plain-text",
                      "name": "text1754436201712",
                      "value": "<p>If you cancel now these changes will be lost</p>",
                      "sling:resourceType": "core/fd/components/form/text/v1/text"
                    },
                    "buttons_wrapper": {
                      "hideTitle": true,
                      "fieldType": "panel",
                      "name": "buttons-wrapper",
                      "minOccur": 1,
                      "sling:resourceType": "core/fd/components/form/panelcontainer/v1/panelcontainer",
                      "btnNo": {
                        "sling:resourceType": "core/fd/components/form/button/v1/button",
                        "name": "btnNo",
                        "fieldType": "button",
                        "jcr:title": "keep editing"
                      },
                      "btnYes": {
                        "sling:resourceType": "core/fd/components/form/button/v1/button",
                        "name": "btnYes",
                        "fieldType": "button",
                        "jcr:title": "Lose changes"
                      }
                    }
                  },
                  "deleteModal": {
                    "fieldType": "panel",
                    "name": "deleteModal",
                    "jcr:title": "Delete this work experience?",
                    "minOccur": 1,
                    "sling:resourceType": "core/fd/components/form/panelcontainer/v1/panelcontainer",
                    "text": {
                      "textIsRich": true,
                      "fieldType": "plain-text",
                      "name": "text1754436201712",
                      "value": "<p>Are you sure you want to remove this from your profile?</p>",
                      "sling:resourceType": "core/fd/components/form/text/v1/text"
                    },
                    "buttons_wrapper": {
                      "hideTitle": true,
                      "fieldType": "panel",
                      "name": "buttons-wrapper",
                      "minOccur": 1,
                      "sling:resourceType": "core/fd/components/form/panelcontainer/v1/panelcontainer",
                      "btnNo": {
                        "sling:resourceType": "core/fd/components/form/button/v1/button",
                        "name": "btnNo",
                        "fieldType": "button",
                        "jcr:title": "Cancel"
                      },
                      "btnYes": {
                        "sling:resourceType": "core/fd/components/form/button/v1/button",
                        "name": "btnYes",
                        "fieldType": "button",
                        "jcr:title": "Delete"
                      }
                    }
                  },
                  "repeatable-panel": {
                    "hideTitle": true,
                    "fieldType": "panel",
                    "repeatable": true,
                    "minOccur": 1,
                    "name": "workexperience-options-content",
                    "repeatDeleteButtonLabel": "Delete",
                    "repeatAddButtonLabel": "Add another work experience",
<<<<<<< HEAD
                    "overviewTitle": "You added:",
=======
>>>>>>> 40aedb18
                    "sling:resourceType": "core/fd/components/form/panelcontainer/v1/panelcontainer",
                    "jcr:title": "Work Experience Options Content",
                    "type_of_work_experience": {
                      "name": "type-of-work-experience",
                      "type": "string",
                      "placeholder": "Choose work type",
                      "enumNames": [
                        "Paid work",
                        "Non-paid work",
                        "Volunteer work"
                      ],
                      "enum": [
                        "1",
                        "2",
                        "3"
                      ],
                      "fieldType": "drop-down",
                      "sling:resourceType": "core/fd/components/form/dropdown/v1/dropdown",
                      "required": true,
                      "visible": false
                    },
                    "fields_container": {
                      "hideTitle": true,
                      "fieldType": "panel",
                      "name": "fields-container",
                      "sling:resourceType": "core/fd/components/form/panelcontainer/v1/panelcontainer",
                      "jcr:title": "Work Experience Fields Container",
                      "intro": {
                        "value": "<h6>Add work experience</h6>",
                        "textIsRich": true,
                        "fieldType": "plain-text",
                        "jcr:title": "Add work experience",
                        "sling:resourceType": "core/fd/components/form/text/v1/text",
                        "name": "intro1749081013822"
                      },
                      "job_title": {
                        "jcr:title": "Job title",
                        "required": true,
                        "name": "job-title",
                        "fieldType": "text-input",
                        "description": "<p>What was your job called?</p>",
                        "sling:resourceType": "core/fd/components/form/textinput/v1/textinput"
                      },
                      "work_type": {
                        "jcr:title": "Work type",
                        "name": "type",
                        "fieldType": "text-input",
                        "fd:viewType": "typeahead",
                        "datasource": "occupations",
                        "placeholder": "Search for work type",
                        "sling:resourceType": "core/fd/components/form/textinput/v1/textinput",
                        "required": true
                      },
                      "employer": {
                        "jcr:title": "Employer name",
                        "fieldType": "text-input",
                        "required": true,
                        "name": "employer",
                        "sling:resourceType": "core/fd/components/form/textinput/v1/textinput"
                      },
                      "startofwork": {
                        "fd:viewType": "advanceddatepicker",
                        "sling:resourceType": "core/fd/components/form/panelcontainer/v1/panelcontainer",
                        "jcr:title": "When did you start?",
                        "fieldType": "panel",
                        "name": "startofwork",
                        "month": {
                          "sling:resourceType": "core/fd/components/form/dropdown/v1/dropdown",
                          "type": "string",
                          "placeholder": "Month",
                          "required": true,
                          "name": "startofwork-month",
                          "fieldType": "drop-down"
                        },
                        "year": {
                          "name": "startofwork-year",
                          "type": "string",
                          "placeholder": "Year",
                          "sling:resourceType": "core/fd/components/form/dropdown/v1/dropdown",
                          "fieldType": "drop-down",
                          "required": true
                        }
                      },
                      "still_working": {
                        "name": "still-working",
                        "jcr:title": "Are you still doing this work?",
                        "orientation": "horizontal",
                        "variant": "bar",
                        "enumNames": [
                          "No",
                          "Yes"
                        ],
                        "fieldType": "radio-group",
                        "fd:viewType": "radio-group",
                        "enum": [
                          "0",
                          "1"
                        ],
                        "sling:resourceType": "core/fd/components/form/radiobutton/v1/radiobutton",
                        "required": true
                      },
                      "endofwork": {
                        "fd:viewType": "advanceddatepicker",
                        "sling:resourceType": "core/fd/components/form/panelcontainer/v1/panelcontainer",
                        "jcr:title": "When you finished this work?",
                        "fieldType": "panel",
                        "name": "endofwork",
                        "visible": false,
                        "month": {
                          "sling:resourceType": "core/fd/components/form/dropdown/v1/dropdown",
                          "type": "string",
                          "placeholder": "Month",
                          "required": true,
                          "name": "endofwork-month",
                          "fieldType": "drop-down"
                        },
                        "year": {
                          "name": "endofwork-year",
                          "type": "string",
                          "placeholder": "Year",
                          "sling:resourceType": "core/fd/components/form/dropdown/v1/dropdown",
                          "fieldType": "drop-down",
                          "required": true
                        }
                      },
                      "description": {
                        "multiLine": true,
                        "jcr:title": "Description",
                        "name": "description",
                        "fieldType": "text-input",
                        "description": "<p>Describe the work you did &mdash; include tasks, skills you used or learned, and any achievements you're proud of.</p>",
                        "sling:resourceType": "core/fd/components/form/textinput/v1/textinput"
                      },
                      "still_able": {
                        "sling:resourceType": "core/fd/components/form/radiobutton/v1/radiobutton",
                        "fieldType": "radio-group",
                        "enumNames": [
                          "No",
                          "Yes"
                        ],
                        "enum": [
                          "0",
                          "1"
                        ],
                        "jcr:title": "Are you still able to do this type of work?",
                        "orientation": "horizontal",
                        "fd:viewType": "radio-group",
                        "name": "still-able",
                        "required": true
                      }
                    }
                  }
                }
              }
            }
          }
        },
        {
          "title": "Fragment",
          "id": "fragment",
          "plugins": {
            "xwalk": {
              "page": {
                "resourceType": "core/franklin/components/block/v1/block",
                "template": {
                  "name": "Fragment",
                  "model": "fragment"
                }
              }
            }
          }
        },
        {
          "title": "Hero",
          "id": "hero",
          "plugins": {
            "xwalk": {
              "page": {
                "resourceType": "core/franklin/components/block/v1/block",
                "template": {
                  "name": "Hero",
                  "model": "hero"
                }
              }
            }
          }
        },
        {
          "title": "Job Seeker Intro",
          "id": "jobseekerintro",
          "plugins": {
            "xwalk": {
              "page": {
                "resourceType": "core/franklin/components/block/v1/block",
                "template": {
                  "name": "Job Seeker Intro",
                  "model": "jobseekerintro",
                  "jobseekerintroText_titleType": "h2",
                  "jobseekerintroText_title": "<h2>Let's set up your jobseeker profile!</h2>",
                  "jobseekerintroText_description": "<p>Tell us what kind of work you're after, and any skills or experience you have. You can save and exit anytime — or come back and update your profile later.</p>"
                }
              }
            }
          }
        },
        {
          "title": "Link with icon",
          "id": "link-with-icon",
          "plugins": {
            "xwalk": {
              "page": {
                "resourceType": "core/franklin/components/block/v1/block",
                "template": {
                  "name": "Link with icon",
                  "model": "link-with-icon"
                }
              }
            }
          }
        },
        {
          "title": "Typography",
          "id": "typography",
          "plugins": {
            "xwalk": {
              "page": {
                "resourceType": "core/franklin/components/block/v1/block",
                "template": {
                  "name": "Typography",
                  "model": "typography",
                  "text": "<p>Text</p>"
                }
              }
            }
          }
        }
      ]
    }
  ]
}<|MERGE_RESOLUTION|>--- conflicted
+++ resolved
@@ -1866,10 +1866,6 @@
                     "name": "workexperience-options-content",
                     "repeatDeleteButtonLabel": "Delete",
                     "repeatAddButtonLabel": "Add another work experience",
-<<<<<<< HEAD
-                    "overviewTitle": "You added:",
-=======
->>>>>>> 40aedb18
                     "sling:resourceType": "core/fd/components/form/panelcontainer/v1/panelcontainer",
                     "jcr:title": "Work Experience Options Content",
                     "type_of_work_experience": {
@@ -1908,7 +1904,7 @@
                       "job_title": {
                         "jcr:title": "Job title",
                         "required": true,
-                        "name": "job-title",
+                        "name": "title",
                         "fieldType": "text-input",
                         "description": "<p>What was your job called?</p>",
                         "sling:resourceType": "core/fd/components/form/textinput/v1/textinput"
@@ -1919,12 +1915,13 @@
                         "fieldType": "text-input",
                         "fd:viewType": "typeahead",
                         "datasource": "occupations",
-                        "placeholder": "Search for work type",
+                        "placeholder": "Start typing",
                         "sling:resourceType": "core/fd/components/form/textinput/v1/textinput",
-                        "required": true
+                        "required": true,
+                        "description": "<p>Match your job title to one from our standard list.</p>"
                       },
                       "employer": {
-                        "jcr:title": "Employer name",
+                        "jcr:title": "Employer name/Who you did this work for",
                         "fieldType": "text-input",
                         "required": true,
                         "name": "employer",
@@ -1933,7 +1930,7 @@
                       "startofwork": {
                         "fd:viewType": "advanceddatepicker",
                         "sling:resourceType": "core/fd/components/form/panelcontainer/v1/panelcontainer",
-                        "jcr:title": "When did you start?",
+                        "jcr:title": "When you started doing this work",
                         "fieldType": "panel",
                         "name": "startofwork",
                         "month": {
@@ -1957,16 +1954,15 @@
                         "name": "still-working",
                         "jcr:title": "Are you still doing this work?",
                         "orientation": "horizontal",
-                        "variant": "bar",
                         "enumNames": [
-                          "No",
-                          "Yes"
+                          "Yes",
+                          "No"
                         ],
                         "fieldType": "radio-group",
                         "fd:viewType": "radio-group",
                         "enum": [
-                          "0",
-                          "1"
+                          "1",
+                          "0"
                         ],
                         "sling:resourceType": "core/fd/components/form/radiobutton/v1/radiobutton",
                         "required": true
@@ -1974,7 +1970,7 @@
                       "endofwork": {
                         "fd:viewType": "advanceddatepicker",
                         "sling:resourceType": "core/fd/components/form/panelcontainer/v1/panelcontainer",
-                        "jcr:title": "When you finished this work?",
+                        "jcr:title": "When you finished this work",
                         "fieldType": "panel",
                         "name": "endofwork",
                         "visible": false,
@@ -2007,12 +2003,12 @@
                         "sling:resourceType": "core/fd/components/form/radiobutton/v1/radiobutton",
                         "fieldType": "radio-group",
                         "enumNames": [
-                          "No",
-                          "Yes"
+                          "Yes",
+                          "No"
                         ],
                         "enum": [
-                          "0",
-                          "1"
+                          "1",
+                          "0"
                         ],
                         "jcr:title": "Are you still able to do this type of work?",
                         "orientation": "horizontal",
