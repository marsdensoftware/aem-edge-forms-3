[
  {
    "id": "main",
    "components": [
      "section"
    ]
  },
  {
    "id": "section",
    "components": [
      "text",
      "image",
      "button",
      "title",
      "hero",
      "cards",
      "columns",
      "fragment",
      "form",
      "embed-adaptive-form",
      "jobseekerintro",
      "iconwithtext"
    ]
  },
  {
    "id": "cards",
    "components": [
      "card"
    ]
  },
  {
    "id": "columns",
    "components": [
      "column"
    ]
  },
  {
    "id": "column",
    "components": [
      "text",
      "image",
      "button",
      "title"
    ]
  },
  {
    "id": "form",
    "components": [
      "captcha",
      "checkbox",
      "checkbox-group",
      "date-input",
      "drop-down",
      "email",
      "file-input",
      "form-accordion",
      "form-button",
      "form-fragment",
      "form-image",
      "form-modal",
      "form-reset-button",
      "form-submit-button",
      "formhero",
      "formoutputfield",
      "formwelcome",
      "formcontexttualhelp",
      "number-input",
      "panel",
      "password",
      "plain-text",
      "radio-group",
      "rating",
      "telephone-input",
      "text-input",
      "tnc",
<<<<<<< HEAD
      "wizard",
      "formhero",
      "formoutputfield",
      "formwelcome",
      "formcontexttualhelp"
=======
      "wizard"
>>>>>>> 51e1a600
    ]
  },
  {
    "id": "formcontexttualhelp",
    "components": null
  },
  {
    "id": "iconwithtext",
    "components": null
  },
  {
    "id": "jobseekerintro",
    "components": null
  }
]<|MERGE_RESOLUTION|>--- conflicted
+++ resolved
@@ -73,15 +73,7 @@
       "telephone-input",
       "text-input",
       "tnc",
-<<<<<<< HEAD
-      "wizard",
-      "formhero",
-      "formoutputfield",
-      "formwelcome",
-      "formcontexttualhelp"
-=======
       "wizard"
->>>>>>> 51e1a600
     ]
   },
   {
