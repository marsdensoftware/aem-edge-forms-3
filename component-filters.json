[
  {
    "id": "main",
    "components": [
      "section"
    ]
  },
  {
    "id": "section",
    "components": [
      "text",
      "typography",
      "image",
      "button",
      "title",
      "hero",
      "cards",
      "columns",
      "fragment",
      "form",
      "embed-adaptive-form",
<<<<<<< HEAD
      "list"
=======
      "account-menu",
      "auth-redirect"
    ]
  },
  {
    "id": "account-menu",
    "components": [
      "text",
      "image",
      "button",
      "title"
    ]
  },
  {
    "id": "auth-redirect",
    "components": [
      "text",
      "image",
      "button",
      "title"
>>>>>>> 50d932e7
    ]
  },
  {
    "id": "cards",
    "components": [
      "card"
    ]
  },
  {
    "id": "columns",
    "components": [
      "column"
    ]
  },
  {
    "id": "column",
    "components": [
      "text",
      "image",
      "button",
      "title"
    ]
  },
  {
    "id": "form",
    "components": [
      "captcha",
      "checkbox",
      "checkbox-group",
      "date-input",
      "drop-down",
      "email",
      "extended-checkbox",
      "file-input",
      "form-accordion",
      "form-button",
      "form-fragment",
      "form-image",
      "form-modal",
      "form-reset-button",
      "form-submit-button",
      "formhero",
      "education",
      "languagepanel",
      "workexperience",
      "driverlicence",
      "advanceddatepicker",
      "summary",
      "formwelcome",
      "formcontextualhelp",
      "formtabs",
      "number-input",
      "panel",
      "password",
      "plain-text",
      "radio-group",
      "rating",
      "search-box",
      "telephone-input",
      "text-input",
      "tnc",
      "wizard",
      "icon-radio-group",
      "extended-checkbox-container"
    ]
  },
  {
    "id": "iconwithtext",
    "components": null
  },
  {
    "id": "jobseekerintro",
    "components": null
  },
  {
    "id": "list",
    "components": null
  }
]<|MERGE_RESOLUTION|>--- conflicted
+++ resolved
@@ -19,11 +19,9 @@
       "fragment",
       "form",
       "embed-adaptive-form",
-<<<<<<< HEAD
+      "account-menu",
+      "auth-redirect",
       "list"
-=======
-      "account-menu",
-      "auth-redirect"
     ]
   },
   {
@@ -42,7 +40,6 @@
       "image",
       "button",
       "title"
->>>>>>> 50d932e7
     ]
   },
   {
