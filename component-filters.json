--- conflicted
+++ resolved
@@ -23,13 +23,7 @@
       "embed-adaptive-form",
       "account-menu",
       "auth-redirect",
-<<<<<<< HEAD
-      "grid-footer-summary",
-      "grid-footer-links",
-      "grid-footer-split"
-=======
       "main-menu"
->>>>>>> 9b312d52
     ]
   },
   {
