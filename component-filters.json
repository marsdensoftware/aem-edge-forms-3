--- conflicted
+++ resolved
@@ -1,7 +1,9 @@
 [
   {
     "id": "main",
-    "components": ["section"]
+    "components": [
+      "section"
+    ]
   },
   {
     "id": "section",
@@ -22,15 +24,24 @@
   },
   {
     "id": "cards",
-    "components": ["card"]
+    "components": [
+      "card"
+    ]
   },
   {
     "id": "columns",
-    "components": ["column"]
+    "components": [
+      "column"
+    ]
   },
   {
     "id": "column",
-    "components": ["text", "image", "button", "title"]
+    "components": [
+      "text",
+      "image",
+      "button",
+      "title"
+    ]
   },
   {
     "id": "form",
@@ -58,14 +69,7 @@
       "telephone-input",
       "text-input",
       "tnc",
-      "wizard",
-      "formhero",
-<<<<<<< HEAD
-      "formoutputfield",
-=======
->>>>>>> 497386fc
-      "formwelcome",
-      "formcontexttualhelp"
+      "wizard"
     ]
   },
   {
