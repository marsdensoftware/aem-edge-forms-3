--- conflicted
+++ resolved
@@ -47,9 +47,6 @@
     },
     {
       "id": "column",
-<<<<<<< HEAD
-      "components": ["text", "image", "button", "title"]
-=======
       "components": [
         "typography",
         "link-with-icon",
@@ -58,7 +55,6 @@
         "button",
         "title"
       ]
->>>>>>> b4a9ee0c
     }
   ]
 }