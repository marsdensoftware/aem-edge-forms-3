--- conflicted
+++ resolved
@@ -1,3 +1,4 @@
+/*eslint-disable*/
 var __awaiter = (this && this.__awaiter) || function (thisArg, _arguments, P, generator) {
     function adopt(value) { return value instanceof P ? value : new P(function (resolve) { resolve(value); }); }
     return new (P || (P = Promise))(function (resolve, reject) {
@@ -17,11 +18,7 @@
             ? new URL(navMeta, window.location.href).pathname
             : '/nav';
         // eslint-disable-next-line no-unused-vars
-<<<<<<< HEAD
-        const fragment = yield loadFragment(navPath);
-=======
         yield loadFragment(navPath);
->>>>>>> d5f9bc32
         block.textContent = '';
         const nav = document.createElement('nav');
         nav.id = 'nav';
