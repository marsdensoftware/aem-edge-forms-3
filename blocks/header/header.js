import { decorateIcons, getMetadata } from '../../scripts/lib-franklin.js';

// media query match that indicates mobile/tablet width
const MQ = window.matchMedia('(min-width: 900px)');

function closeOnEscape(e) {
  if (e.code === 'Escape') {
    const nav = document.getElementById('nav');
    const navSections = nav.querySelector('.nav-sections');
    const navSectionExpanded = navSections.querySelector('[aria-expanded="true"]');
    if (navSectionExpanded && MQ.matches) {
      // eslint-disable-next-line no-use-before-define
      toggleAllNavSections(navSections);
      navSectionExpanded.focus();
    } else if (!MQ.matches) {
      // eslint-disable-next-line no-use-before-define
      toggleMenu(nav, navSections);
      nav.querySelector('button').focus();
    }
  }
}

function openOnKeydown(e) {
  const focused = document.activeElement;
  const isNavDrop = focused.className === 'nav-drop';
  if (isNavDrop && (e.code === 'Enter' || e.code === 'Space')) {
    const dropExpanded = focused.getAttribute('aria-expanded') === 'true';
    // eslint-disable-next-line no-use-before-define
    toggleAllNavSections(focused.closest('.nav-sections'));
    focused.setAttribute('aria-expanded', dropExpanded ? 'false' : 'true');
  }
}

function focusNavSection() {
  document.activeElement.addEventListener('keydown', openOnKeydown);
}

/**
 * Toggles all nav sections
 * @param {Element} sections The container element
 * @param {Boolean} expanded Whether the element should be expanded or collapsed
 */
function toggleAllNavSections(sections, expanded = false) {
  sections.querySelectorAll('.nav-sections > ul > li').forEach((section) => {
    section.setAttribute('aria-expanded', expanded);
  });
}

/**
 * Toggles the entire nav
 * @param {Element} nav The container element
 * @param {Element} navSections The nav sections within the container element
 * @param {*} forceExpanded Optional param to force nav expand behavior when not null
 */
function toggleMenu(nav, navSections, forceExpanded = null) {
  const expanded = forceExpanded !== null ? !forceExpanded : nav.getAttribute('aria-expanded') === 'true';
  const button = nav.querySelector('.nav-hamburger button');
  document.body.style.overflowY = (expanded || MQ.matches) ? '' : 'hidden';
  nav.setAttribute('aria-expanded', expanded ? 'false' : 'true');
  toggleAllNavSections(navSections, expanded || MQ.matches ? 'false' : 'true');
  button.setAttribute('aria-label', expanded ? 'Open navigation' : 'Close navigation');
  // enable nav dropdown keyboard accessibility
  const navDrops = navSections.querySelectorAll('.nav-drop');
  if (MQ.matches) {
    navDrops.forEach((drop) => {
      if (!drop.hasAttribute('tabindex')) {
        drop.setAttribute('role', 'button');
        drop.setAttribute('tabindex', 0);
        drop.addEventListener('focus', focusNavSection);
      }
    });
  } else {
    navDrops.forEach((drop) => {
      drop.removeAttribute('role');
      drop.removeAttribute('tabindex');
      drop.removeEventListener('focus', focusNavSection);
    });
  }
  // enable menu collapse on escape keypress
  if (!expanded || MQ.matches) {
    // collapse menu on escape press
    window.addEventListener('keydown', closeOnEscape);
  } else {
    window.removeEventListener('keydown', closeOnEscape);
  }
}

/**
 * decorates the header, mainly the nav
 * @param {Element} block The header block element
 */
export default async function decorate(block) {
<<<<<<< HEAD
  block.textContent = '';

  // fetch nav content
  const navMeta = getMetadata('nav');
  const navPath = navMeta ? new URL(navMeta).pathname : '/nav';
=======
  const config = readBlockConfig(block);
  block.textContent = '';

  // fetch nav content
  const navPath = config.nav || '/nav';
>>>>>>> 4f8c2dcb
  const resp = await fetch(`${navPath}.plain.html`);

  if (resp.ok) {
    const html = await resp.text();

    // decorate nav DOM
    const nav = document.createElement('nav');
    nav.id = 'nav';
    nav.innerHTML = html;

    const classes = ['brand', 'sections', 'tools'];
    classes.forEach((c, i) => {
      const section = nav.children[i];
      if (section) section.classList.add(`nav-${c}`);
    });

    const navSections = nav.querySelector('.nav-sections');
    if (navSections) {
      navSections.querySelectorAll(':scope > ul > li').forEach((navSection) => {
        if (navSection.querySelector('ul')) navSection.classList.add('nav-drop');
        navSection.addEventListener('click', () => {
          if (MQ.matches) {
            const expanded = navSection.getAttribute('aria-expanded') === 'true';
            toggleAllNavSections(navSections);
            navSection.setAttribute('aria-expanded', expanded ? 'false' : 'true');
          }
        });
      });
    }

    // hamburger for mobile
    const hamburger = document.createElement('div');
    hamburger.classList.add('nav-hamburger');
    hamburger.innerHTML = `<button type="button" aria-controls="nav" aria-label="Open navigation">
        <span class="nav-hamburger-icon"></span>
      </button>`;
    hamburger.addEventListener('click', () => toggleMenu(nav, navSections));
    nav.prepend(hamburger);
    nav.setAttribute('aria-expanded', 'false');
    // prevent mobile nav behavior on window resize
    toggleMenu(nav, navSections, MQ.matches);
    MQ.addEventListener('change', () => toggleMenu(nav, navSections, MQ.matches));

    decorateIcons(nav);
    block.append(nav);
  }
}<|MERGE_RESOLUTION|>--- conflicted
+++ resolved
@@ -90,19 +90,9 @@
  * @param {Element} block The header block element
  */
 export default async function decorate(block) {
-<<<<<<< HEAD
-  block.textContent = '';
-
   // fetch nav content
   const navMeta = getMetadata('nav');
   const navPath = navMeta ? new URL(navMeta).pathname : '/nav';
-=======
-  const config = readBlockConfig(block);
-  block.textContent = '';
-
-  // fetch nav content
-  const navPath = config.nav || '/nav';
->>>>>>> 4f8c2dcb
   const resp = await fetch(`${navPath}.plain.html`);
 
   if (resp.ok) {
