--- conflicted
+++ resolved
@@ -1,8 +1,4 @@
-<<<<<<< HEAD
-import { decorateIcons, getMetadata } from '../../scripts/lib-franklin.js';
-=======
 import { getMetadata, decorateIcons } from '../../scripts/lib-franklin.js';
->>>>>>> b478ec34
 
 // media query match that indicates mobile/tablet width
 const isDesktop = window.matchMedia('(min-width: 900px)');
@@ -94,18 +90,10 @@
  * @param {Element} block The header block element
  */
 export default async function decorate(block) {
-<<<<<<< HEAD
   // fetch nav content
   const navMeta = getMetadata('nav');
   const navPath = navMeta ? new URL(navMeta).pathname : '/nav';
   const resp = await fetch(`${navPath}.plain.html`);
-=======
-  block.textContent = '';
-
-  // fetch nav content
-  const navPath = getMetadata('nav') || '/nav';
-  const resp = await fetch(`${navPath}.plain.html`, window.location.pathname.endsWith('/nav') ? { cache: 'reload' } : {});
->>>>>>> b478ec34
 
   if (resp.ok) {
     const html = await resp.text();
