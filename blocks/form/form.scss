--- conflicted
+++ resolved
@@ -38,7 +38,19 @@
   justify-content: space-between;
   padding: $nav-padding-top $spacing-400 $nav-padding-bottom;
   max-height: $nav-height;
+  padding: $nav-padding-top $spacing-400 $nav-padding-bottom;
+  max-height: $nav-height;
   height: 100%;
+
+  @include media('tablet') {
+    max-height: $nav-height-tablet;
+    padding: $nav-padding-top-tablet $spacing-400 $nav-padding-bottom-tablet;
+  }
+
+  @include media('desktop') {
+    max-height: $nav-height-desktop;
+    padding: $nav-padding-top-desktop $spacing-400 $nav-padding-bottom-desktop;
+  }
 
   @include media('tablet') {
     max-height: $nav-height-tablet;
@@ -155,7 +167,7 @@
   display: flex;
 }
 
-.submit-wrapper {
+main .submit-wrapper {
   button {
     @extend %button--hollow;
     display: block;
@@ -196,14 +208,10 @@
   object-fit: contain;
 }
 
-<<<<<<< HEAD
 main
   .form
   form
   .field-label--with-description:not(.radio-group--with-icon__label) {
-=======
-.form form .field-label--with-description:not(.radio-group--with-icon__label) {
->>>>>>> c221ee1a
   flex-direction: column;
   align-items: start;
 }
