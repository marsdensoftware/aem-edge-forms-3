--- conflicted
+++ resolved
@@ -31,15 +31,9 @@
   display: flex;
   align-items: center;
   justify-content: space-between;
-<<<<<<< HEAD
   padding: $nav-padding-top $spacing-400 $nav-padding-bottom;
   max-height: $nav-height;
-=======
-  padding: 40px 48px 36px 48px;
-  max-height: 98px;
->>>>>>> f1c00560
   height: 100%;
-  border-bottom: 1px solid $color-shade-navy-40;
 
   @include media('tablet') {
     max-height: $nav-height-tablet;
@@ -65,7 +59,7 @@
     justify-content: center;
     padding: var(--Spacing-Spacing-300, 12px) var(--Spacing-Spacing-000, 0px);
     gap: var(--Spacing-Spacing-200, 8px);
-    font-family: "Atkinson Hyperlegible Next", sans-serif;
+    font-family: 'Atkinson Hyperlegible Next', sans-serif;
     font-size: clamp(0.9375rem, 1.25vw, 1.0625rem);
     font-style: normal;
     font-weight: 500;
@@ -139,19 +133,12 @@
   display: flex;
 }
 
-<<<<<<< HEAD
 .submit-wrapper {
   button {
     @extend %button--hollow;
     display: block;
     margin-left: auto;
   }
-=======
-main .submit-wrapper button {
-  @extend %button--hollow;
-  display: block;
-  margin-left: auto;
->>>>>>> f1c00560
 }
 
 // File upload drag and drop area
@@ -189,11 +176,7 @@
   object-fit: contain;
 }
 
-<<<<<<< HEAD
 .form form .field-label--with-description:not(.radio-group--with-icon__label) {
-=======
-main .form form .field-label--with-description:not(.radio-group--with-icon__label) {
->>>>>>> f1c00560
   flex-direction: column;
   align-items: start;
 }
