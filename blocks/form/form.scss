--- conflicted
+++ resolved
@@ -36,15 +36,9 @@
   display: flex;
   align-items: center;
   justify-content: space-between;
-<<<<<<< HEAD
   padding: $nav-padding-top $spacing-400 $nav-padding-bottom;
   max-height: $nav-height;
-=======
-  padding: 40px 48px 36px 48px;
-  max-height: 98px;
->>>>>>> 52026427
   height: 100%;
-  border-bottom: 1px solid $color-shade-navy-40;
 
   @include media('tablet') {
     max-height: $nav-height-tablet;
@@ -100,8 +94,6 @@
   }
 }
 
-
-
 .panel-formhero__picture {
   display: block !important; // this will be removed when we have the grid system is added
   width: 100%;
@@ -202,14 +194,10 @@
   object-fit: contain;
 }
 
-<<<<<<< HEAD
 main
   .form
   form
   .field-label--with-description:not(.radio-group--with-icon__label) {
-=======
-main .form form .field-label--with-description:not(.radio-group--with-icon__label) {
->>>>>>> 52026427
   flex-direction: column;
   align-items: start;
 }
