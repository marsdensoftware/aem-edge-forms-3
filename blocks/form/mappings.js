--- conflicted
+++ resolved
@@ -19,10 +19,7 @@
   'icon-radio-group',
   'extended-checkbox',
   'extended-checkbox-container',
-<<<<<<< HEAD
   'range'
-=======
->>>>>>> b7c4085f
 ]
 
 const OOTBComponentDecorators = [
@@ -62,20 +59,15 @@
  * @param {string} formId - The form ID
  * @returns {Promise<HTMLElement>} The decorated element
  */
-<<<<<<< HEAD
 //### SEP-NJ: Map to keep track of loaded scripts
 const map = {};
 
 async function loadComponent(componentName, element, fd, container, formId) {
-=======
-async function loadComponent(componentName, element, fd, container) {
->>>>>>> b7c4085f
   const status = element.dataset.componentStatus;
   if (status !== 'loading' && status !== 'loaded') {
     element.dataset.componentStatus = 'loading';
     const { blockName } = element.dataset;
-<<<<<<< HEAD
-    
+
     //### SEP-NJ: Start load script only once
     if(map[componentName]){
       await map[componentName](element, fd, container, formId);
@@ -83,9 +75,7 @@
       return;
     }
     //### SEP-NJ: End
-    
-=======
->>>>>>> b7c4085f
+
     try {
       loadCSS(`${window.hlx.codeBasePath}/blocks/form/components/${componentName}/${componentName}.css`);
       const decorationComplete = new Promise((resolve) => {
@@ -95,21 +85,14 @@
               `${window.hlx.codeBasePath}/blocks/form/components/${componentName}/${componentName}.js`
             );
             if (mod.default) {
-<<<<<<< HEAD
               map[componentName] = mod.default;
               await mod.default(element, fd, container, formId);
-=======
-              await mod.default(element, fd, container);
->>>>>>> b7c4085f
             }
           } catch (error) {
             // eslint-disable-next-line no-console
             console.log(`failed to load component for ${blockName}`, error);
-<<<<<<< HEAD
             console.log(`failed to load component for ${blockName}`, error)
             console.log('component details: ', {componentName, blockName, fdId: fd?.id, fdName: fd?.name, fdItems: fd?.items})
-=======
->>>>>>> b7c4085f
           }
           resolve();
         })();
@@ -118,10 +101,7 @@
     } catch (error) {
       // eslint-disable-next-line no-console
       console.log(`failed to load component ${blockName}`, error);
-<<<<<<< HEAD
       console.log('component details: ', {componentName, blockName, fdId: fd?.id, fdName: fd?.name, fdItems: fd?.items})
-=======
->>>>>>> b7c4085f
     }
     element.dataset.componentStatus = 'loaded';
   }
@@ -132,7 +112,6 @@
  * returns a decorator to decorate the field definition
  *
  * */
-<<<<<<< HEAD
 export default async function componentDecorator(element, fd, container, formId) {
   const { ':type': type = '', fieldType } = fd;
   if (fieldType === 'file-input') {
@@ -145,20 +124,6 @@
 
   if (getCustomComponents().includes(type) || getOOTBComponents().includes(type)) {
     await loadComponent(type, element, fd, container, formId);
-=======
-export default async function componentDecorator(element, fd, container) {
-  const { ':type': type = '', fieldType } = fd;
-  if (fieldType === 'file-input') {
-    await loadComponent('file', element, fd, container);
-  }
-
-  if (type.endsWith('wizard')) {
-    await loadComponent('wizard', element, fd, container);
-  }
-
-  if (getCustomComponents().includes(type) || getOOTBComponents().includes(type)) {
-    await loadComponent(type, element, fd, container);
->>>>>>> b7c4085f
   }
 
   return null;
