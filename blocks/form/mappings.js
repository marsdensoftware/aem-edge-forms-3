import { loadCSS } from '../../scripts/aem.js'

let customComponents = [
<<<<<<< HEAD
  'radio-group', 
  'formhero', 
  'formwelcome', 
  'formcontextualhelp', 
  'typeahead', 
  'repeatable-panel', 
  'formtabs', 
  'formtags', 
=======
  'radio-group',
  'formhero',
  'formwelcome',
  'formcontextualhelp',
  'typeahead',
  'repeatable-panel',
  'formtabs',
>>>>>>> 4f1eeded
  'education',
  'languagepanel',
  'workexperience',
  'advanceddatepicker',
  'search-box']

const OOTBComponentDecorators = [
  'file-input',
  'wizard',
  'modal',
  'tnc',
  'toggleable-link',
  'rating',
  'datetime',
  'list',
  'location',
  'accordion',
  'password',
]

export function setCustomComponents(components) {
  customComponents = components
}

export function getOOTBComponents() {
  return OOTBComponentDecorators
}

export function getCustomComponents() {
  return customComponents
}

/**
 * Loads JS and CSS for a block.
 * @param {Element} block The block element
 */
async function loadComponent(componentName, element, fd, container) {
  const status = element.dataset.componentStatus
  if (status !== 'loading' && status !== 'loaded') {
    element.dataset.componentStatus = 'loading'
    const { blockName } = element.dataset
    try {
      loadCSS(
        `${window.hlx.codeBasePath}/blocks/form/components/${componentName}/${componentName}.css`,
      )
      const decorationComplete = new Promise((resolve) => {
        ;(async () => {
          try {
            const mod = await import(
              `${window.hlx.codeBasePath}/blocks/form/components/${componentName}/${componentName}.js`
            )
            if (mod.default) {
              await mod.default(element, fd, container)
            }
          } catch (error) {
            // eslint-disable-next-line no-console
            console.log(`failed to load component for ${blockName}`, error)
          }
          resolve()
        })()
      })
      await Promise.all([decorationComplete])
    } catch (error) {
      // eslint-disable-next-line no-console
      console.log(`failed to load component ${blockName}`, error)
    }
    element.dataset.componentStatus = 'loaded'
  }
  return element
}

/**
 * returns a decorator to decorate the field definition
 *
 * */
export default async function componentDecorator(element, fd, container) {
  const { ':type': type = '', fieldType } = fd
  if (fieldType === 'file-input') {
    await loadComponent('file', element, fd, container)
  }

  if (type.endsWith('wizard')) {
    await loadComponent('wizard', element, fd, container)
  }

  if (
    getCustomComponents().includes(type) ||
    getOOTBComponents().includes(type)
  ) {
    await loadComponent(type, element, fd, container)
  }

  return null
}<|MERGE_RESOLUTION|>--- conflicted
+++ resolved
@@ -1,16 +1,6 @@
 import { loadCSS } from '../../scripts/aem.js'
 
 let customComponents = [
-<<<<<<< HEAD
-  'radio-group', 
-  'formhero', 
-  'formwelcome', 
-  'formcontextualhelp', 
-  'typeahead', 
-  'repeatable-panel', 
-  'formtabs', 
-  'formtags', 
-=======
   'radio-group',
   'formhero',
   'formwelcome',
@@ -18,12 +8,12 @@
   'typeahead',
   'repeatable-panel',
   'formtabs',
->>>>>>> 4f1eeded
   'education',
   'languagepanel',
   'workexperience',
   'advanceddatepicker',
-  'search-box']
+  'search-box',
+]
 
 const OOTBComponentDecorators = [
   'file-input',
