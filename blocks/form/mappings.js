import { loadCSS } from '../../scripts/aem.js'

<<<<<<< HEAD
let customComponents = ['formhero','formwelcome'];
const OOTBComponentDecorators = ['file-input', 'wizard', 'modal', 'tnc', 'toggleable-link', 'rating', 'datetime', 'list', 'location', 'accordion', 'password'];
=======
let customComponents = ['formhero', 'formwelcome']
const OOTBComponentDecorators = [
  'file-input',
  'wizard',
  'modal',
  'tnc',
  'toggleable-link',
  'rating',
  'datetime',
  'list',
  'location',
  'accordion',
  'password',
]
>>>>>>> 292cbd74

export function setCustomComponents(components) {
  customComponents = components
}

export function getOOTBComponents() {
  return OOTBComponentDecorators
}

export function getCustomComponents() {
  return customComponents
}

/**
 * Loads JS and CSS for a block.
 * @param {Element} block The block element
 */
async function loadComponent(componentName, element, fd, container) {
  const status = element.dataset.componentStatus
  if (status !== 'loading' && status !== 'loaded') {
    element.dataset.componentStatus = 'loading'
    const { blockName } = element.dataset
    try {
      loadCSS(
        `${window.hlx.codeBasePath}/blocks/form/components/${componentName}/${componentName}.css`,
      )
      const decorationComplete = new Promise((resolve) => {
        ;(async () => {
          try {
            const mod = await import(
              `${window.hlx.codeBasePath}/blocks/form/components/${componentName}/${componentName}.js`
            )
            if (mod.default) {
              await mod.default(element, fd, container)
            }
          } catch (error) {
            // eslint-disable-next-line no-console
            console.log(`failed to load component for ${blockName}`, error)
          }
          resolve()
        })()
      })
      await Promise.all([decorationComplete])
    } catch (error) {
      // eslint-disable-next-line no-console
      console.log(`failed to load component ${blockName}`, error)
    }
    element.dataset.componentStatus = 'loaded'
  }
  return element
}

/**
 * returns a decorator to decorate the field definition
 *
 * */
export default async function componentDecorator(element, fd, container) {
  const { ':type': type = '', fieldType } = fd
  if (fieldType === 'file-input') {
    await loadComponent('file', element, fd, container)
  }

  if (type.endsWith('wizard')) {
    await loadComponent('wizard', element, fd, container)
  }

  if (
    getCustomComponents().includes(type) ||
    getOOTBComponents().includes(type)
  ) {
    await loadComponent(type, element, fd, container)
  }

  return null
}<|MERGE_RESOLUTION|>--- conflicted
+++ resolved
@@ -1,9 +1,5 @@
 import { loadCSS } from '../../scripts/aem.js'
 
-<<<<<<< HEAD
-let customComponents = ['formhero','formwelcome'];
-const OOTBComponentDecorators = ['file-input', 'wizard', 'modal', 'tnc', 'toggleable-link', 'rating', 'datetime', 'list', 'location', 'accordion', 'password'];
-=======
 let customComponents = ['formhero', 'formwelcome']
 const OOTBComponentDecorators = [
   'file-input',
@@ -18,7 +14,6 @@
   'accordion',
   'password',
 ]
->>>>>>> 292cbd74
 
 export function setCustomComponents(components) {
   customComponents = components
