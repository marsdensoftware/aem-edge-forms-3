--- conflicted
+++ resolved
@@ -10,14 +10,10 @@
   'formtabs',
   'education',
   'languagepanel',
-<<<<<<< HEAD
+  'workexperience',
+  'advanceddatepicker',
   'search-box']
 
-=======
-  'workexperience',
-  'advanceddatepicker']
-  
->>>>>>> 3f0c5c6c
 const OOTBComponentDecorators = [
   'file-input',
   'wizard',
