--- conflicted
+++ resolved
@@ -1,76 +1,4 @@
 :root {
-<<<<<<< HEAD
-    --background-color-primary: #fff;
-    --label-color: #666;
-    --border-color: #818a91;
-    --form-error-color: #ff5f3f;
-    /*--button-primary-color: #5F8DDA;
-    --button-secondary-color: #666;
-    --button-primary-hover-color: #035fe6;*/
-    --form-font-size-m: 22px;
-    --form-font-size-s: 18px;
-    --form-font-size-xs: 16px;
-    --form-background-color: var(--background-color-primary);
-    --form-padding: 0 10px;
-    --form-columns: 12;
-    --form-field-horz-gap: 40px;
-    --form-field-vert-gap: 20px;
-    --form-invalid-border-color: #ff5f3f;
-    --form-input-padding: 0.75rem 0.6rem;
-    --form-input-font-size: 1rem;
-    --form-input-disable-color: #ebebe4;
-    --form-input-border-size: 1px;
-    --form-input-border-color: var(--border-color);
-    --form-input-background-color: var(--background-color-primary);
-    --form-paragraph-color: var(--label-color);
-    --form-paragraph-margin: 0 0 0.9rem;
-    --form-paragraph-font-style: none;
-    --form-paragraph-font-size: var(--form-font-size-s);
-    --form-label-color: var(--label-color);
-    --form-label-font-size: var(--form-font-size-s);
-    --form-label-font-weight: 400;
-    --form-title-font-weight: 600;
-    --form-fieldset-border: 0;
-    --form-fieldset-marign: 0;
-    --form-fieldset-columns: 1;
-    --form-fieldset-legend-color: var(--form-label-color);
-    --form-fieldset-legend-font-size: var(--form-label-font-size);
-    --form-fieldset-legend-font-weight: var(--form-title-font-weight);
-    --form-fieldset-legend-border: none;
-    --form-fieldset-legend-padding: 0;
-    /*--form-button-color: var(--background-color-primary);
-    --form-button-font-size: var(--form-font-size-s);
-    --form-button-background-color: var(--button-primary-color);
-    --form-button-background-hover-color: var(--button-primary-hover-color);
-    --form-button-border: 2px solid transparent;
-    --form-button-padding: 15px 50px;
-    --form-upload-color: var(--form-label-color);
-    --form-upload-font-size: var(--form-font-size-xs);
-    --form-upload-background-color: var(--background-color-primary);
-    --form-submit-width: 100%;
-    --form-width: 100%;
-    --form-wizard-border: 0;
-    --form-wizard-background-color: var(--background-color-primary);
-    --form-wizard-border-color: #757575;
-    --form-wizard-number-color: var(--button-primary-color);
-    --form-wizard-padding: 0px;
-    --form-wizard-padding-bottom: 160px;
-    --form-wizard-step-legend-padding: 10px;
-    --form-wizard-step-legend-font-size: 1.1rem;
-    --form-field-gap: 5px;
-
-    /* Card styling variables */
-    --form-card-border-color: #e0e0e0;
-    --form-card-border-radius: 4px;
-    --form-card-padding: 0.6rem 0.8rem;
-    --form-card-background: var(--background-color-primary);
-    --form-card-shadow: 0 1px 2px rgb(0 0 0 / 3%);
-    --form-card-hover-shadow: 0 2px 4px rgb(0 0 0 / 6%);
-    --form-card-selected-border-color: var(--button-primary-color);
-    --form-card-selected-background: #f5f9ff;
-    --form-card-selected-shadow: 0 0 0 1px var(--button-primary-color);
-    --form-card-transition: all 0.15s ease-in-out;
-=======
   --background-color-primary: #fff;
   --label-color: #666;
   --border-color: #818a91;
@@ -141,7 +69,6 @@
   --form-card-selected-background: #f5f9ff;
   --form-card-selected-shadow: 0 0 0 1px var(--button-primary-color);
   --form-card-transition: all 0.15s ease-in-out;
->>>>>>> 292cbd74
 }
 
 * {
@@ -205,17 +132,10 @@
 /**
  * Required field indicator
  */
-<<<<<<< HEAD
-[data-required="true"] > label::after {
-    content: "*";
-    color: var(--form-error-color);
-    padding-inline-start: 5px;
-=======
 [data-required='true'] > label::after {
   content: '*';
   color: var(--form-error-color);
   padding-inline-start: 5px;
->>>>>>> 292cbd74
 }
 
 /**
@@ -223,18 +143,6 @@
    */
 .radio-wrapper > label::after,
 .checkbox-wrapper > label::after {
-<<<<<<< HEAD
-    content: none;
-}
-
-main .form form .checkbox-wrapper.field-invalid {
-    flex-wrap: wrap;
-}
-
-main .form select {
-    padding-top: 0;
-    padding-bottom: 0;
-=======
   content: none;
 }
 
@@ -245,25 +153,11 @@
 main .form select {
   padding-top: 0;
   padding-bottom: 0;
->>>>>>> 292cbd74
 }
 
 main .form input,
 main .form textarea,
 main .form select {
-<<<<<<< HEAD
-    background-color: var(--form-input-background-color);
-    border: var(--form-input-border-size) solid var(--form-input-border-color);
-    width: 100%;
-    height: 42px;
-    color: var(--form-label-color);
-    padding: var(--form-input-padding);
-    font-size: var(--form-input-font-size);
-    max-width: unset;
-    margin-top: 0.5rem;
-    margin-bottom: 1rem;
-    border-radius: 0.25rem;
-=======
   background-color: var(--form-input-background-color);
   border: var(--form-input-border-size) solid var(--form-input-border-color);
   width: 100%;
@@ -275,24 +169,15 @@
   margin-top: 0.5rem;
   margin-bottom: 1rem;
   border-radius: 0.25rem;
->>>>>>> 292cbd74
 }
 
 main .form input:hover,
 main .form select:hover {
-<<<<<<< HEAD
-    border-color: rgb(90 92 96);
-}
-
-main .form input:disabled {
-    background-color: var(--form-input-disable-color);
-=======
   border-color: rgb(90 92 96);
 }
 
 main .form input:disabled {
   background-color: var(--form-input-disable-color);
->>>>>>> 292cbd74
 }
 
 main .form form .radio-wrapper.field-invalid > input,
@@ -300,23 +185,6 @@
   outline: 1px solid var(--form-error-color);
 }
 
-<<<<<<< HEAD
-main .form input[type="file"] {
-    border: none;
-    padding-inline-start: 0;
-    background: unset;
-    color: unset;
-}
-
-main .form input[type="checkbox"],
-main .form input[type="radio"] {
-    width: 16px;
-    height: 16px;
-    flex: none;
-    margin: 0;
-    position: static;
-    z-index: 1;
-=======
 main .form input[type='file'] {
   border: none;
   padding-inline-start: 0;
@@ -332,7 +200,6 @@
   margin: 0;
   position: static;
   z-index: 1;
->>>>>>> 292cbd74
 }
 
 main .form textarea {
@@ -358,22 +225,13 @@
 }
 
 main .form form .wizard > legend {
-<<<<<<< HEAD
-    width: 100%;
-=======
   width: 100%;
->>>>>>> 292cbd74
 }
 
 main .form form fieldset.checkbox-group-wrapper,
 main .form form fieldset.radio-group-wrapper {
-<<<<<<< HEAD
-    padding-left: 0;
-    margin-left: 0;
-=======
   padding-left: 0;
   margin-left: 0;
->>>>>>> 292cbd74
 }
 
 main .form form fieldset.checkbox-group-wrapper > legend,
@@ -404,19 +262,11 @@
 
 main .form form .checkbox-wrapper,
 main .form form .radio-wrapper {
-<<<<<<< HEAD
-    display: flex;
-    flex-wrap: wrap;
-    align-items: center;
-    margin: 0;
-    gap: 8px;
-=======
   display: flex;
   flex-wrap: wrap;
   align-items: center;
   margin: 0;
   gap: 8px;
->>>>>>> 292cbd74
 }
 
 main .form form fieldset > .radio-wrapper,
@@ -490,11 +340,7 @@
 
 main .form form fieldset.cards.horizontal > .radio-wrapper > label,
 main .form form fieldset.cards.horizontal > .checkbox-wrapper > label {
-<<<<<<< HEAD
-    min-width: -webkit-fill-available;
-=======
   min-width: -webkit-fill-available;
->>>>>>> 292cbd74
 }
 
 main .form form fieldset.cards > .radio-wrapper > input,
@@ -516,21 +362,6 @@
 
 main .form form fieldset.cards > .radio-wrapper > input:checked ~ label::after,
 main
-<<<<<<< HEAD
-    .form
-    form
-    fieldset.cards
-    > .checkbox-wrapper
-    > input:checked
-    ~ label::after {
-    content: "";
-    display: inline-block;
-    width: 8px;
-    height: 8px;
-    background-color: var(--button-primary-color);
-    border-radius: 50%;
-    margin-left: auto;
-=======
   .form
   form
   fieldset.cards
@@ -544,7 +375,6 @@
   background-color: var(--button-primary-color);
   border-radius: 50%;
   margin-left: auto;
->>>>>>> 292cbd74
 }
 
 main .form form fieldset.cards > .radio-wrapper > input:focus ~ label,
@@ -554,13 +384,8 @@
 }
 
 main .form .form-image-wrapper img {
-<<<<<<< HEAD
-    max-width: 100%;
-    height: auto;
-=======
   max-width: 100%;
   height: auto;
->>>>>>> 292cbd74
 }
 
 /* For cards with icons or images */
@@ -573,21 +398,6 @@
 
 /* Responsive adjustments for cards */
 @media (width <= 768px) {
-<<<<<<< HEAD
-    main .form form fieldset.cards > .radio-wrapper,
-    main .form form fieldset.cards > .checkbox-wrapper {
-        min-width: 100%;
-    }
-
-    main .form form fieldset.cards.horizontal {
-        flex-wrap: wrap;
-    }
-
-    main .form form fieldset.cards.horizontal > .radio-wrapper,
-    main .form form fieldset.cards.horizontal > .checkbox-wrapper {
-        min-width: 100%;
-    }
-=======
   main .form form fieldset.cards > .radio-wrapper,
   main .form form fieldset.cards > .checkbox-wrapper {
     min-width: 100%;
@@ -601,7 +411,6 @@
   main .form form fieldset.cards.horizontal > .checkbox-wrapper {
     min-width: 100%;
   }
->>>>>>> 292cbd74
 }
 
 input::file-selector-button {
@@ -611,28 +420,6 @@
   text-align: center;
 }
 
-<<<<<<< HEAD
-/*main .form button {
-    color: var(--form-button-color);
-    background: var(--form-button-background-color);
-    border: var(--form-button-border);
-    padding: var(--form-button-padding);
-    font-size: var(--form-button-font-size);
-    border-radius: unset;
-    width: 100%;
-}
-
-main form .file-wrapper > button {
-    display: flex;
-}
-
-main .form button:hover {
-    background: var(--form-button-background-hover-color);
-}*/
-
-main .submit-wrapper {
-    width: var(--form-submit-width);
-=======
 main .form button {
   color: var(--form-button-color);
   background: var(--form-button-background-color);
@@ -653,7 +440,6 @@
 
 main .submit-wrapper {
   width: var(--form-submit-width);
->>>>>>> 292cbd74
 }
 
 main .form textarea:disabled,
@@ -699,23 +485,16 @@
 
 /* End of Repeatable Styling */
 main .form .file-description {
-<<<<<<< HEAD
-    display: flex;
-    gap: 20px;
-    align-items: center;
-    margin-top: 5px;
-=======
   display: flex;
   gap: 20px;
   align-items: center;
   margin-top: 5px;
->>>>>>> 292cbd74
 }
 
 main .form .file-description .file-description-name {
-    cursor: pointer;
-    text-decoration: underline;
-    flex: 1;
+  cursor: pointer;
+  text-decoration: underline;
+  flex: 1;
 }
 
 main .file-wrapper .file-description button {
@@ -732,18 +511,6 @@
 }
 
 main .file-wrapper .file-description button::after {
-<<<<<<< HEAD
-    content: "X";
-    position: absolute;
-    top: 50%;
-    left: 50%;
-    color: var(--background-color-primary);
-    transform: translate(-50%, -50%);
-}
-
-main .form .button-wrapper button {
-    cursor: pointer;
-=======
   content: 'X';
   position: absolute;
   top: 50%;
@@ -754,7 +521,6 @@
 
 main .form .button-wrapper button {
   cursor: pointer;
->>>>>>> 292cbd74
 }
 
 main .form .button-wrapper button:hover {
@@ -764,11 +530,7 @@
 }
 
 main .form .button-wrapper button[disabled] {
-<<<<<<< HEAD
-    cursor: auto;
-=======
   cursor: auto;
->>>>>>> 292cbd74
 }
 
 main .form .button-wrapper button[disabled]:hover {
@@ -779,129 +541,6 @@
 
 /** Wizard Styling */
 main .form form .wizard {
-<<<<<<< HEAD
-    display: grid;
-    counter-reset: wizard-step-counter;
-    grid-template-columns: minmax(0, 1fr);
-    border: var(--form-wizard-border) solid var(--form-wizard-border-color);
-    background-color: var(--form-wizard-background-color);
-    gap: unset;
-    padding: 20px var(--form-wizard-padding);
-}
-
-main .form form .wizard > fieldset > legend {
-    display: none;
-}
-
-main .form form .wizard > fieldset:not(.current-wizard-step) {
-    display: none;
-}
-
-main .form form .wizard .wizard-button-wrapper {
-    display: flex;
-    justify-content: end;
-    gap: 50px;
-    margin: var(--form-wizard-padding) 0;
-    width: 100%;
-    grid-column: span 12;
-}
-
-main .form form .wizard .wizard-button-wrapper .field-wrapper {
-    flex: unset;
-}
-
-main .form .button-wrapper button {
-    display: inline-flex;
-    justify-content: center;
-    align-items: center;
-    gap: var(--Spacing-Spacing-200, 8px);
-    padding: var(--Spacing-Spacing-400, 16px) var(--Spacing-Spacing-600, 32px);
-
-    font-family: var(
-        --Typography-Font-family-Primary-font,
-        "Atkinson Hyperlegible Next"
-    );
-    font-size: var(--Typography-Sizes-Components-Button-default, 20px);
-    font-style: normal;
-    font-weight: var(--Typography-Font-weight-Regular, 400);
-    line-height: 24px;
-    letter-spacing: var(--Typography-Spacing-Character-Default, 0px);
-    text-align: center;
-    text-decoration: none;
-    color: #fff;
-
-    border-radius: var(--Corner-radius-Round, 999px);
-    background: var(--Background-Dark-Accent, #017ac9);
-    box-shadow: var(--Elevation-Position-X-Level-2, 0px)
-        var(--Elevation-Position-Y-Level-2, 4px)
-        var(--Elevation-Blur-Level-2, 8px) var(--Elevation-Spread-Level-2, 0px)
-        rgba(0, 0, 0, 0.2);
-
-    border: none;
-    cursor: pointer;
-    transition: background 0.25s ease, box-shadow 0.25s ease,
-        transform 0.1s ease;
-}
-
-main .form .button-wrapper button:hover {
-    border-radius: var(--Corner-radius-Round, 999px);
-    background: var(
-        --Gradient-Blue,
-        linear-gradient(
-            135deg,
-            var(--Brand-MSD-Blue, #017ac9) 25%,
-            var(--Brand-MSD-Navy, #134276) 100%
-        )
-    );
-    box-shadow: var(--Elevation-Position-X-Level-3, 0px)
-        var(--Elevation-Position-Y-Level-3, 8px)
-        var(--Elevation-Blur-Level-3, 16px) var(--Elevation-Spread-Level-3, 0px)
-        rgba(0, 0, 0, 0.2);
-}
-
-main .form .button-wrapper button:active {
-    border-radius: var(--Corner-radius-Round, 999px);
-    background: var(--Background-Dark-Dark, #134276);
-    transform: scale(0.98);
-}
-
-main .form .button-wrapper button:focus {
-    border-radius: var(--Corner-radius-Round, 999px);
-    background: var(--Background-Dark-Dark, #134276);
-    outline: none;
-}
-
-/* addition of the icon to the next button */
-main .form .button-wrapper button::after {
-    content: "";
-    display: inline-block;
-    width: 20px;
-    height: 20px;
-    margin-left: var(--Spacing-Spacing-200, 8px);
-    background-image: url("data:image/svg+xml;utf8,<svg xmlns='http://www.w3.org/2000/svg' width='20' height='20' viewBox='0 0 20 20' fill='none'><path d='M12.6465 3.15088L11.1734 4.62402L15.5076 8.95827H0.831055V11.0416H15.5077L11.1734 15.3759L12.6465 16.849L19.4956 9.99995L12.6465 3.15088Z' fill='white'/></svg>");
-    background-repeat: no-repeat;
-    background-size: contain;
-    vertical-align: middle;
-    transition: transform 0.2s ease;
-}
-main .form .button-wrapper button:hover::after {
-    transform: translateX(2px);
-}
-
-/* Wizard menu items */
-.wizard-menu-items {
-    display: flex;
-    gap: 50px;
-    flex-wrap: wrap;
-    list-style: none;
-    padding: 0;
-    margin: 0;
-    font-weight: var(--form-fieldset-legend-font-weight);
-    font-size: var(--form-fieldset-legend-font-size);
-    color: var(--form-fieldset-legend-color);
-    padding-bottom: var(--form-wizard-padding);
-    grid-column: span 12;
-=======
   display: grid;
   counter-reset: wizard-step-counter;
   grid-template-columns: minmax(0, 1fr);
@@ -944,38 +583,30 @@
   color: var(--form-fieldset-legend-color);
   padding-bottom: var(--form-wizard-padding);
   grid-column: span 12;
->>>>>>> 292cbd74
 }
 
 main .form form .wizard .wizard-menu-item {
-    counter-increment: wizard-step-counter;
+  counter-increment: wizard-step-counter;
 }
 
 main .form form .wizard .wizard-menu-item::before {
-    content: counter(wizard-step-counter);
-    border: 2px solid var(--form-wizard-number-color);
-    color: var(--form-wizard-number-color);
-    border-radius: 50%;
-    width: 35px;
-    height: 35px;
-    margin-right: 10px;
-    text-align: center;
-    line-height: 2;
-    display: inline-block;
+  content: counter(wizard-step-counter);
+  border: 2px solid var(--form-wizard-number-color);
+  color: var(--form-wizard-number-color);
+  border-radius: 50%;
+  width: 35px;
+  height: 35px;
+  margin-right: 10px;
+  text-align: center;
+  line-height: 2;
+  display: inline-block;
 }
 
 main .form form .wizard .wizard-menu-active-item::before {
-<<<<<<< HEAD
-    border: 2px solid var(--form-wizard-number-color);
-    background: var(--form-wizard-number-color);
-    color: var(--background-color-primary);
-    font-weight: 600;
-=======
   border: 2px solid var(--form-wizard-number-color);
   background: var(--form-wizard-number-color);
   color: var(--background-color-primary);
   font-weight: 600;
->>>>>>> 292cbd74
 }
 
 @media (width >= 600px) {
@@ -986,45 +617,21 @@
 
 /* wizard title on left */
 main .form form .wizard.left {
-<<<<<<< HEAD
-    display: flex;
-}
-
-main .form form .wizard.left .wizard-menu-items {
-    flex-direction: column;
-    width: 300px;
-=======
   display: flex;
 }
 
 main .form form .wizard.left .wizard-menu-items {
   flex-direction: column;
   width: 300px;
->>>>>>> 292cbd74
 }
 
 main form .panel-wrapper {
-    display: flex;
-    padding: 0;
-    flex-direction: column;
+  display: flex;
+  padding: 0;
+  flex-direction: column;
 }
 
 main .form form .panel-wrapper {
-<<<<<<< HEAD
-    display: grid;
-    grid-template-columns: repeat(var(--form-columns), minmax(0, 1fr));
-    gap: var(--form-field-vert-gap) var(--form-field-horz-gap);
-}
-
-main .form form .repeat-wrapper {
-    display: grid;
-    grid-template-columns: repeat(var(--form-columns), minmax(0, 1fr));
-    gap: var(--form-field-vert-gap) var(--form-field-horz-gap);
-}
-
-main .form form .wizard.left .panel-wrapper {
-    flex: 1;
-=======
   display: grid;
   grid-template-columns: repeat(var(--form-columns), minmax(0, 1fr));
   gap: var(--form-field-vert-gap) var(--form-field-horz-gap);
@@ -1038,7 +645,6 @@
 
 main .form form .wizard.left .panel-wrapper {
   flex: 1;
->>>>>>> 292cbd74
 }
 
 @media (width >= 1200px) {
@@ -1073,23 +679,19 @@
 }
 
 main .form .file-wrapper .file-drag-area {
-    border: 1px dashed var(--border-color);
-    border-radius: 5px;
-    padding: 10px 5px;
-    display: flex;
-    flex-direction: column;
-    gap: 20px;
-    justify-content: center;
-    align-items: center;
+  border: 1px dashed var(--border-color);
+  border-radius: 5px;
+  padding: 10px 5px;
+  display: flex;
+  flex-direction: column;
+  gap: 20px;
+  justify-content: center;
+  align-items: center;
 }
 
 /* grid css */
 main .form form .field-wrapper .field-description {
-<<<<<<< HEAD
-    grid-column: span 12;
-=======
   grid-column: span 12;
->>>>>>> 292cbd74
 }
 
 main .form form .field-wrapper.col-12 {
@@ -1101,7 +703,7 @@
 }
 
 main .form form .field-wrapper.col-10 {
-    grid-column: span 10;
+  grid-column: span 10;
 }
 
 main .form form .field-wrapper.col-9 {
@@ -1117,25 +719,6 @@
 }
 
 main .form form .field-wrapper.col-6 {
-<<<<<<< HEAD
-    grid-column: span 6;
-}
-
-main .form form .field-wrapper.col-5 {
-    grid-column: span 5;
-}
-
-main .form form .field-wrapper.col-4 {
-    grid-column: span 4;
-}
-
-main .form form .field-wrapper.col-3 {
-    grid-column: span 3;
-}
-
-main .form form .field-wrapper.col-2 {
-    grid-column: span 2;
-=======
   grid-column: span 6;
 }
 
@@ -1153,7 +736,6 @@
 
 main .form form .field-wrapper.col-2 {
   grid-column: span 2;
->>>>>>> 292cbd74
 }
 
 main .form form .field-wrapper.col-1 {
@@ -1165,28 +747,6 @@
 }
 
 main .form form .checkbox-wrapper.field-invalid > .field-description {
-<<<<<<< HEAD
-    order: 1;
-}
-
-main
-    form
-    .wizard
-    > .current-wizard-step.panel-wrapper:first-of-type
-    ~ .wizard-button-wrapper
-    > .wizard-button-prev,
-main
-    form
-    .wizard
-    > .current-wizard-step.panel-wrapper:last-of-type
-    ~ .wizard-button-wrapper
-    > .wizard-button-next {
-    display: none;
-}
-
-main .form form:not(.edit-mode) .captcha-wrapper {
-    display: none;
-=======
   order: 1;
 }
 
@@ -1207,7 +767,6 @@
 
 main .form form:not(.edit-mode) .captcha-wrapper {
   display: none;
->>>>>>> 292cbd74
 }
 
 main .form form .radio-group-wrapper.horizontal,
@@ -1233,44 +792,23 @@
 
 /* Responsive adjustments for mobile */
 @media (width <= 599px) {
-<<<<<<< HEAD
-    :root {
-        --form-field-horz-gap: 10px;
-    }
-
-    main .form form .wizard {
-        .wizard-menu-items {
-            gap: 20px;
-        }
-=======
   :root {
     --form-field-horz-gap: 10px;
   }
->>>>>>> 292cbd74
 
   main .form form .wizard {
     .wizard-menu-items {
       gap: 20px;
     }
-<<<<<<< HEAD
-=======
 
     margin: 0;
   }
->>>>>>> 292cbd74
 }
 
 /* SEP customizations */
 .checkbox-wrapper > input {
-<<<<<<< HEAD
-    order: 2;
-}
-.checkbox-wrapper > label {
-    order: 1;
-=======
   order: 2;
 }
 .checkbox-wrapper > label {
   order: 1;
->>>>>>> 292cbd74
 }