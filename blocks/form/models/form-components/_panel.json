--- conflicted
+++ resolved
@@ -29,12 +29,6 @@
                     "...": "../form-common/_basic-input-fields.json"
                 },
                 {
-<<<<<<< HEAD
-                    "...": "../form-common/_responsive-container-component.json"
-                },
-                {
-                    "...": "../form-common/_responsive-columns-component.json"
-=======
                     "component": "select",
                     "valueType": "string",
                     "name": "wizardtheme",
@@ -83,7 +77,12 @@
                             "value": "form-row--footer"
                         }
                     ]
->>>>>>> e5bbbb79
+                },
+                {
+                    "...": "../form-common/_responsive-container-component.json"
+                },
+                {
+                    "...": "../form-common/_responsive-columns-component.json"
                 },
                 {
                     "component": "container",
