{
  "definitions": [
    {
      "title": "Panel",
      "id": "panel",
      "plugins": {
        "xwalk": {
          "page": {
            "resourceType": "core/fd/components/form/panelcontainer/v1/panelcontainer",
            "template": {
              "jcr:title": "Panel",
              "fieldType": "panel",
              "minOccur": 1
            }
          }
        }
      }
    }
  ],
  "models": [
    {
      "id": "panel",
      "fields": [
        {
          "component": "container",
          "name": "basic",
          "label": "Basic",
          "collapsible": false,
          "...": "../form-common/_basic-input-fields.json"
        },
        {
          "component": "select",
          "valueType": "string",
          "name": "wizardtheme",
          "label": "Wizard Theme",
          "value": "",
          "options": [
            {
              "name": "None",
              "value": ""
            },
            {
              "name": "Dark Blue Theme",
              "value": "wizard--bg-dark"
            },
            {
              "name": "Mid Blue Theme",
              "value": "wizard--bg-mid"
            },
            {
              "name": "Light Blue Theme",
              "value": "wizard--bg-light"
            }
          ]
        },
        {
          "component": "select",
          "valueType": "string",
          "name": "panelrole",
          "label": "Panel Role",
          "value": "",
          "options": [
            {
              "name": "None",
              "value": ""
            },
            {
              "name": "Wizard Intro",
              "value": "wizard-intro"
            },
            {
              "name": "Form Header",
              "value": "form-panel-header"
            },
            {
              "name": "Form Section Intro",
              "value": "section-intro"
            },
            {
              "name": "Form Content",
              "value": "form-panel-content"
            },
            {
              "name": "Form Footer",
              "value": "form-panel-footer"
            }
          ]
        },
        {
<<<<<<< HEAD
          "...": "../../../../models/_responsive-container-component.json"
=======
          "component": "text",
          "name": "stepgroup",
          "label": "Step group",
          "valueType": "string",
          "value": "1"
        },
        {
          "...": "../form-common/_responsive-container-component.json"
>>>>>>> 2f7eb84f
        },
        {
          "...": "../../../../models/_responsive-columns-component.json"
        },
        {
          "component": "container",
          "name": "repeat",
          "label": "Repeat Panel",
          "collapsible": true,
          "fields": [
            {
              "component": "boolean",
              "name": "repeatable",
              "label": "Make panel repeatable",
              "valueType": "boolean"
            },
            {
              "component": "text",
              "name": "cardTitle",
              "label": "Card title",
              "valueType": "string",
              "description": "Generic title for the card in the overview section",
              "condition": {
                "===": [
                  {
                    "var": "repeatable"
                  },
                  true
                ]
              }
            },
            {
              "component": "text",
              "name": "firstEntryTitle",
              "label": "First entry title",
              "valueType": "string",
              "description": "Section title for the first entry",
              "condition": {
                "===": [
                  {
                    "var": "repeatable"
                  },
                  true
                ]
              }
            },
            {
              "component": "text",
              "name": "additionalEntriesTitle",
              "label": "Additional entries title",
              "valueType": "string",
              "description": "Section title for any additional entry",
              "condition": {
                "===": [
                  {
                    "var": "repeatable"
                  },
                  true
                ]
              }
            },
            {
              "component": "text",
              "name": "overviewTitle",
              "label": "Overview title",
              "valueType": "string",
              "description": "Title for the overview section showing all added entries",
              "condition": {
                "===": [
                  {
                    "var": "repeatable"
                  },
                  true
                ]
              }
            },
            {
              "component": "text",
              "name": "addedSuccessMsg",
              "label": "Added success message",
              "valueType": "string",
              "description": "Success message when a new entry is added",
              "condition": {
                "===": [
                  {
                    "var": "repeatable"
                  },
                  true
                ]
              }
            },
            {
              "component": "number",
              "name": "minOccur",
              "label": "Minimum repetitions",
              "valueType": "number",
              "description": "Minimum number of times the panel appears on the form",
              "condition": {
                "===": [
                  {
                    "var": "repeatable"
                  },
                  true
                ]
              }
            },
            {
              "component": "number",
              "name": "maxOccur",
              "label": "Maximum repetitions",
              "valueType": "number",
              "placeholder": "No Limit",
              "description": "Maximum number of times the panel can appear on the form. No value indicates no limit.",
              "condition": {
                "and": [
                  {
                    "===": [
                      {
                        "var": "repeatable"
                      },
                      true
                    ]
                  },
                  {
                    "!==": [
                      {
                        "var": "variant"
                      },
                      "noButtons"
                    ]
                  }
                ]
              }
            },
            {
              "component": "select",
              "name": "variant",
              "label": "Variant",
              "options": [
                {
                  "name": "No Actions",
                  "value": "noButtons"
                },
                {
                  "name": "Add & Remove Buttons",
                  "value": "addRemoveButtons"
                }
              ],
              "value": "addRemoveButtons",
              "condition": { "===": [{ "var": "repeatable" }, true] }
            },
            {
              "component": "text",
              "name": "repeatAddButtonLabel",
              "label": "Add Button Label",
              "valueType": "string",
              "value": "Add",
              "condition": {
                "and": [
                  {
                    "===": [
                      {
                        "var": "variant"
                      },
                      "addRemoveButtons"
                    ]
                  },
                  {
                    "===": [
                      {
                        "var": "repeatable"
                      },
                      true
                    ]
                  }
                ]
              }
            },
            {
              "component": "text",
              "name": "repeatSaveButtonLabel",
              "label": "Save Button Label",
              "valueType": "string",
              "value": "Save",
              "condition": {
                "and": [
                  {
                    "===": [
                      {
                        "var": "variant"
                      },
                      "addRemoveButtons"
                    ]
                  },
                  {
                    "===": [
                      {
                        "var": "repeatable"
                      },
                      true
                    ]
                  }
                ]
              }
            },
            {
              "component": "text",
              "name": "repeatDeleteButtonLabel",
              "label": "Delete Button Label",
              "valueType": "string",
              "value": "Delete",
              "condition": {
                "and": [
                  {
                    "===": [
                      {
                        "var": "variant"
                      },
                      "addRemoveButtons"
                    ]
                  },
                  {
                    "===": [
                      {
                        "var": "repeatable"
                      },
                      true
                    ]
                  }
                ]
              }
            },
            {
              "component": "text",
              "name": "repeatCancelButtonLabel",
              "label": "Cancel Button Label",
              "valueType": "string",
              "value": "Cancel",
              "condition": {
                "and": [
                  {
                    "===": [
                      {
                        "var": "variant"
                      },
                      "addRemoveButtons"
                    ]
                  },
                  {
                    "===": [
                      {
                        "var": "repeatable"
                      },
                      true
                    ]
                  }
                ]
              }
            }
          ]
        },
        {
          "...": "../form-common/_help-container.json"
        }
      ]
    }
  ]
}<|MERGE_RESOLUTION|>--- conflicted
+++ resolved
@@ -87,9 +87,6 @@
           ]
         },
         {
-<<<<<<< HEAD
-          "...": "../../../../models/_responsive-container-component.json"
-=======
           "component": "text",
           "name": "stepgroup",
           "label": "Step group",
@@ -97,8 +94,7 @@
           "value": "1"
         },
         {
-          "...": "../form-common/_responsive-container-component.json"
->>>>>>> 2f7eb84f
+          "...": "../../../../models/_responsive-container-component.json"
         },
         {
           "...": "../../../../models/_responsive-columns-component.json"
