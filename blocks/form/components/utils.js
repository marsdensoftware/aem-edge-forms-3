--- conflicted
+++ resolved
@@ -2,7 +2,6 @@
 import { i18n } from '../../../i18n/index.js';
 
 export class DefaultFieldConverter {
-<<<<<<< HEAD
 
   _collectFields(root) {
     const result = [];
@@ -23,8 +22,6 @@
     return result;
   }
 
-=======
->>>>>>> b7c4085f
   convert(entry, fieldName) {
     const dataModel = myForm.getElement(entry.id);
     const fields = this._collectFields(dataModel);
@@ -68,7 +65,7 @@
   }
 
   _convertSearchBox(item) {
-    
+
     function getDisplayText(input) {
       const labelEl = input.parentElement.querySelector('label');
       let result = '';
@@ -93,16 +90,10 @@
 
       return result;
     }
-    
+
     const entry = document.getElementById(item.id).closest('.search-box');
 
     let inputs = Array.from(entry.querySelectorAll('input, select, textarea'));
-<<<<<<< HEAD
-=======
-    if (fieldName) {
-      inputs = inputs.filter((el) => el.name === fieldName);
-    }
->>>>>>> b7c4085f
 
     const result = {};
 
@@ -146,7 +137,6 @@
         } else {
           result[name] = { value, displayValue };
         }
-<<<<<<< HEAD
       }
     });
 
@@ -172,8 +162,6 @@
 
       else {
         result[item.name] = this.convertSingle(item);
-=======
->>>>>>> b7c4085f
       }
     });
 
