import { ConditionalRepeatable } from "../repeatable-panel/default/default.js";
import { isNo, getDurationString, DefaultFieldConverter } from '../utils.js'
import { i18n } from '../../../../i18n/index.js'
import { FIELD_NAMES } from './fieldnames.js';

class WorkExperienceConverter extends DefaultFieldConverter {

    convert(element) {

<<<<<<< HEAD
    constructor(el, properties) {
        super(el, properties, 'workexperience');
    }

    _fieldToNameValues(entry) {
        const result = super._fieldToNameValues(entry);
=======
        const result = super.convert(element)
>>>>>>> dbc888e3

        // Customize rendering for completion-year, completion status
        const startMonth = result[FIELD_NAMES.START_OF_WORK_MONTH]?.value;
        if (!startMonth) {
            return result;
        }
        const stillWorking = result[FIELD_NAMES.STILL_WORKING];
        const startYear = result[FIELD_NAMES.START_OF_WORK_YEAR].value;
        let endMonth;
        let endYear;
        let workperiod = `${result[FIELD_NAMES.START_OF_WORK_MONTH].displayValue} ${result[FIELD_NAMES.START_OF_WORK_YEAR].displayValue}`;
        let endofwork;
        if (stillWorking.value == '0') {
            // No longer working
            endofwork = `${result[FIELD_NAMES.END_OF_WORK_MONTH].displayValue} ${result[FIELD_NAMES.END_OF_WORK_YEAR].displayValue}`;
            endMonth = result[FIELD_NAMES.END_OF_WORK_MONTH].value;
            endYear = result[FIELD_NAMES.END_OF_WORK_YEAR].value;
        }
        else {
            // Still working
            const now = new Date();

            const currentYear = now.getFullYear();
            const currentMonth = now.getMonth() + 1;

            endofwork = i18n('present');
            endMonth = currentMonth;
            endYear = currentYear;
        }

        workperiod += ` - ${endofwork} (${getDurationString(startMonth, startYear, endMonth, endYear)})`;

        const newResult = {};
        newResult[FIELD_NAMES.JOB_TITLE] = result[FIELD_NAMES.JOB_TITLE];
        newResult[FIELD_NAMES.EMPLOYER_NAME] = result[FIELD_NAMES.EMPLOYER_NAME];
        if (result[FIELD_NAMES.TYPE_OF_WORK_EXPERIENCE].value != FIELD_NAMES.PAID_WORK) {
            // Not paid work
            newResult[FIELD_NAMES.TYPE_OF_WORK_EXPERIENCE] = result[FIELD_NAMES.TYPE_OF_WORK_EXPERIENCE];
        }
        newResult['workperiod'] = { 'value': workperiod, 'displayValue': workperiod };

        return newResult;
    }
}

export class WorkExperienceRepeatable extends ConditionalRepeatable {


    static PAID_WORK = '1';

    constructor(repeatablePanel) {
        super(repeatablePanel, 'workexperience', new WorkExperienceConverter());
    }

    _init(entry) {
        const typeOfWorkExperience = entry.querySelector(`[name="${FIELD_NAMES.TYPE_OF_WE}"]`);

        const isFirst = this._isFirstEntry(entry);

        // Make type of work experience visible if not first entry
        typeOfWorkExperience.parentElement.dataset.visible = !isFirst;

        // Show below fields if it is first. Or until a type of work experience has been selected.
        entry.querySelector(`[name="${FIELD_NAMES.FIELDS_CONTAINER}"]`).dataset.visible = isFirst;

        typeOfWorkExperience.addEventListener('change', () => {
            // Show fields below now that a type of work has been selected
            entry.querySelector(`[name="${FIELD_NAMES.FIELDS_CONTAINER}"]`).dataset.visible = true;
        });

        // Disable/Hide endofwork to prevent validation
        const endofwork = entry.querySelector('.field-endofwork');
        const visible = false;
        endofwork.disabled = !visible;
        endofwork.dataset.visible = visible;

        this._bindEvents(entry);
    }

    _onItemAdded(entry) {
        this._init(entry);

        super._onItemAdded(entry);
    }

    _bindEvents(el) {
        // Register change on still-working field to show hide endofwork
        const stillWorkingRadios = el.querySelectorAll(`input[name="${FIELD_NAMES.STILL_WORKING}"]`);

        stillWorkingRadios.forEach(radio => {
            radio.addEventListener('change', (event) => {
                // endofwork visibility
                const endofwork = radio.closest(`[name="${FIELD_NAMES.FIELDS_CONTAINER}"]`).querySelector('.field-endofwork');
                const visible = isNo(event.target);
                endofwork.dataset.visible = visible;
                endofwork.disabled = !visible;
            });
        });
    }

    _save(entry) {
        // Before save
        if (this._isFirstEntry(entry)) {
            const selectedRadio = this._conditionField.querySelector('input[type="radio"]:checked');
            if (selectedRadio) {
                const value = selectedRadio.value;
                // Copy radio value into type of work field. Because it is not visible initially for the first entry
                const typeOfWorkExperience = entry.querySelector(`[name="${FIELD_NAMES.TYPE_OF_WE}"]`);
                typeOfWorkExperience.value = value;
            }
        }

        super._save(entry);
        // After save

    }
}<|MERGE_RESOLUTION|>--- conflicted
+++ resolved
@@ -7,16 +7,7 @@
 
     convert(element) {
 
-<<<<<<< HEAD
-    constructor(el, properties) {
-        super(el, properties, 'workexperience');
-    }
-
-    _fieldToNameValues(entry) {
-        const result = super._fieldToNameValues(entry);
-=======
         const result = super.convert(element)
->>>>>>> dbc888e3
 
         // Customize rendering for completion-year, completion status
         const startMonth = result[FIELD_NAMES.START_OF_WORK_MONTH]?.value;
@@ -67,8 +58,8 @@
 
     static PAID_WORK = '1';
 
-    constructor(repeatablePanel) {
-        super(repeatablePanel, 'workexperience', new WorkExperienceConverter());
+    constructor(repeatablePanel, properties) {
+        super(repeatablePanel, properties, 'workexperience', new WorkExperienceConverter());
     }
 
     _init(entry) {
