/* eslint-disable max-classes-per-file, class-methods-use-this */
import { validateContainer } from '../../wizard/wizard.js'
import { loadCSS } from '../../../../../scripts/aem.js'
import { isNo, DefaultFieldConverter } from '../../utils.js'
import { updateOrCreateInvalidMsg } from '../../../util.js'
import { i18n } from '../../../../../i18n/index.js'
import { Modal } from '../../modal/modal.js'

class RepeatModal extends Modal {
  constructor(yesCallback, noCallback) {
    super();

    this._yesCallback = yesCallback;
    this._noCallback = noCallback;
  }

  showModal() {
    super.showModal();

    this.dialog.addEventListener('close', () => {
      this.panel.dataset.visible = false;
    });

    this.panel.dataset.visible = true;

    this.dialog.scrollIntoView({ behavior: 'smooth', block: 'center' });
  }

  hideModal() {
    this.dialog.close();
    this.panel.dataset.visible = false;
  }

  decorate(panelEl) {
    super.decorate(panelEl);

    // Register events on yes no buttons if any
    const btnYes = panelEl.querySelector('button[name="btnYes"]');
    btnYes?.addEventListener('click', () => {
      this?._yesCallback();
      this.hideModal();
    });

    const btnNo = panelEl.querySelector('button[name="btnNo"]');
    btnNo?.addEventListener('click', () => {
      this?._noCallback();
      this.hideModal();
    });
  }
}

export class RepeatablePanel {
  #overview;

  #converter;

  #sorterFn;

  constructor(el, properties, name, converter, sorterFn) {
    this._repeatablePanel = el.querySelector('.repeat-wrapper');

    const cancelModalEl = el.querySelector('fieldset[name="cancelModal"]');
    this._cancelModal = this._initModal(
      cancelModalEl,
      this._yesCancel.bind(this),
      this._noCancel.bind(this),
    );

    const deleteModalEl = el.querySelector('fieldset[name="deleteModal"]');
    this._deleteModal = this._initModal(
      deleteModalEl,
      this._yesDelete.bind(this),
      this._noDelete.bind(this),
    );
    this._name = name;

    if (!this._repeatablePanel) {
      throw new Error('No repeatable panel found');
    }

    this._addedTitle = properties.addedTitle;
    this._cardTitle = properties.cardTitle;

    // Load css
    loadCSS(`${window.hlx.codeBasePath}/blocks/form/components/repeatable-panel/repeatable-panel.css`)

    this._repeatablePanel.classList.add('panel-repeatable-panel');

    this.#converter = converter || new DefaultFieldConverter();
    this.#sorterFn = sorterFn;

    // create overview
    this.#overview = document.createElement('div');
    this.#overview.dataset.visible = false;
    this.#overview.classList.add('overview');

    if (this._addedTitle) {
      const addedTitleContainer = document.createElement('div');
      addedTitleContainer.classList.add('overview-title');
      addedTitleContainer.innerHTML = this._addedTitle;
      this.#overview.append(addedTitleContainer);
    }

    const content = document.createElement('div');
    content.classList.add('repeatable-entries');
    this.#overview.append(content);

    this._repeatablePanel.prepend(this.#overview);

<<<<<<< HEAD
    this.#watchForItemsModified();
=======
    const form = this._repeatablePanel.closest('form');

    form.addEventListener('item:add', (event) => {
      const added = event.detail.item.el;
      // Check that added belongs to the current repeatable
      if (this._repeatablePanel.contains(added)) {
        this._onItemAdded(added);
      }
    });

    form.addEventListener('item:remove', (event) => {
      const removed = event.detail.item.el;
      // At this point the element is no longer in the dom
      const { id } = removed.dataset;
      const repeatableEntry = this._repeatablePanel.querySelector(`.repeatable-entry[data-id="${id}"]`);
      if (repeatableEntry) {
        // Find matching overview entry and remove
        this._delete(repeatableEntry);
      }
    });
>>>>>>> b7c4085f

    const entries = this._repeatablePanel.querySelectorAll('[data-repeatable]');
    entries.forEach((entry) => {
      this._init(entry);
    });
  }

  #watchForItemsModified() {
    // Callback function to run when changes occur
    const t = this;

    const callback = function(mutationsList) {
      for (const mutation of mutationsList) {
        if (mutation.type === "childList") {

          // Check for added nodes
          mutation.addedNodes.forEach(node => {
            if (node.nodeName.toLowerCase() === "fieldset") {
              t._onItemAdded(node);
            }
          });

          // Check for removed nodes
          mutation.removedNodes.forEach(node => {
            if (node.nodeName.toLowerCase() === "fieldset") {
              console.log("A fieldset was removed!", node);
              t._onItemRemoved(node);
            }
          });
        }
      }
    };

    // Create observer instance
    const observer = new MutationObserver(callback);

    // Start observing direct children of the div
    observer.observe(this._repeatablePanel, { childList: true });
  }

  _initModal(panelEl, yesCallback, noCallback) {
    if (panelEl) {
      const modal = new RepeatModal(yesCallback, noCallback);
      modal.decorate(panelEl);

      return modal;
    }
    return null;
  }

  _yesCancel(entry) {
    const currentEntry = entry || this._repeatablePanel.querySelector('[data-repeatable].current');
    this._resetChanges(currentEntry);
    this._toggleEditMode(currentEntry, false);

    if (!currentEntry.classList.contains('saved') && !this._isFirstEntry(currentEntry)) {
      // Unsaved and not first one --> Delete
      this.#triggerDeletion(currentEntry);
    }
  }

  _noCancel() {

  }

  _yesDelete(entry) {
    const currentEntry = entry || this._repeatablePanel.querySelector('[data-repeatable].current');
    this._clearFields(currentEntry);
    this._toggleEditMode(currentEntry, false);

    if (this._isFirstEntry(currentEntry)) {
      // Remove saved flag. We do not delete the first entry
      currentEntry.classList.remove('saved');
      // Disable to prevent validation
      currentEntry.disabled = true;
      currentEntry.dataset.savedData = '';
      this._renderOverview();
    } else {
      this.#triggerDeletion(currentEntry);
    }

    // trigger change
    this.#dispatchChange();
  }

  _noDelete() {

  }

  _init(entry) {
    // Can be overriden in sub classes to perform entry initialization, event bindings, etc...
    console.log(`Initializing ${entry.id}`);
  }

  _onItemAdded(entry) {
    // make unique
    this._makeUnique(entry);
    this._toggleEditMode(entry, true);
  }

  _onItemRemoved(entry) {
    const removed = entry;
    // At this point the element is no longer in the dom
    const { id } = removed.dataset;
    const repeatableEntry = this._repeatablePanel.querySelector(`.repeatable-entry[data-id="${id}"]`);
    if (repeatableEntry) {
      // Find matching overview entry and remove
      this._delete(repeatableEntry);
    }
  }

  _makeUnique(el) {
    /*
    // TODO NJ: Remove after bug fixed by Adobe
    const index = new Date().getTime();// Array.from(el.parentNode.children).indexOf(el);
    el.dataset.id = `${el.dataset.id}-${index}`;
    // Update IDs and labels
    const inputs = el.querySelectorAll('[data-id]');

    inputs.forEach((input) => {
      input.dataset.id = `${input.dataset.id}-${index}`;
      if (input.querySelector('input')) {
        input.querySelector('input').id = input.dataset.id;
      }
      if (input.querySelector('label')) {
        input.querySelector('label').htmlFor = input.dataset.id;
      }
    });
    */
  }

  _toggleEditMode(entry, visible) {
    const panel = entry.closest('.panel-repeatable-panel');
    if (visible) {
      // Remove disable flag to enable validation
      entry.disabled = false;
      entry.classList.add('current');
      panel.classList.add('editing');
    } else {
      entry.classList.remove('current');
      panel.classList.remove('editing');
    }

    this._toggleWizardButtons(!visible);
    this._ensureButtonBar(entry);
  }

  _toggleWizardButtons(visible) {
    const wizardButtonWrapper = this._repeatablePanel.closest('.wizard')?.querySelector('.wizard-button-wrapper');
    if (!wizardButtonWrapper) {
      return;
    }
    if (visible) {
      // show wizard buttons
      wizardButtonWrapper.style.display = 'grid';
    } else {
      // hide wizard buttons
      wizardButtonWrapper.style.display = 'none';
    }
  }

  _isFirstEntry(entry) {
    return Array.from(this._repeatablePanel.querySelectorAll('[data-repeatable]')).indexOf(entry) === 0;
  }

  _validate(entry) {
    // Can be used in subclasses to perform custom validations
    return entry !== undefined;
  }

  _ensureButtonBar(entry) {
    let buttonBar = entry.querySelector('.button-bar');
    if (buttonBar) {
      return;
    }

    buttonBar = document.createElement('div');
    buttonBar.className = 'button-bar';
    entry.appendChild(buttonBar);

    const saveBtnLabel = entry.dataset.repeatSaveButtonLabel || i18n('Save');
    const saveBtn = this._createButton(saveBtnLabel);
    saveBtn.classList.add('btn-save')

    saveBtn.addEventListener('click', () => {
      // Validate
      const valid = validateContainer(entry) && this._validate(entry);

      if (valid) {
        // Save
        this._save(entry);
      }
    });

    const cancelBtnLabel = entry.dataset.repeatCancelButtonLabel || i18n('Cancel');
    const cancelBtn = this._createButton(cancelBtnLabel);
    cancelBtn.classList.add('btn-cancel', 'link');

    cancelBtn.addEventListener('click', () => {
      if (this._hasChanges(entry)) {
        this._cancelModal ? this._cancelModal.showModal() : this._yesCancel(entry);
      } else {
        this._yesCancel(entry);
      }
    });

    const deleteBtnLabel = this._repeatablePanel.dataset.repeatDeleteButtonLabel || i18n('Delete');
    const deleteBtn = this._createButton(deleteBtnLabel);
    deleteBtn.classList.add('btn-delete', 'link');

    deleteBtn.addEventListener('click', () => {
      this._deleteModal ? this._deleteModal.showModal() : this._yesDelete(entry);
    });

    buttonBar.appendChild(cancelBtn);
    buttonBar.appendChild(deleteBtn);
    buttonBar.appendChild(saveBtn);
  }

  /**
   * Remove a repeatable entry from the overview
   */
  _delete(repeatableEntry) {
    repeatableEntry.remove();
  }

  _save(entry) {
    entry.classList.add('saved');
    this._toggleEditMode(entry, false);

    this._entryModified(entry);

    this.#dispatchChange();

    this._renderOverview();
  }

  #dispatchChange() {
    // Trigger event with name of the repeatable as parameter and values
    const entries = this.#getSavedEntries();
    const params = { detail: { name: this._name, entries } };
    const event = new CustomEvent('repeatableChanged', params);

    const form = this._repeatablePanel.closest('form');

    form.dispatchEvent(event);
  }

  _hasChanges(entry) {
    function deepEqual(a, b) {
      if (a === b) return true;

      /* eslint-disable-next-line eqeqeq */
      if (typeof a !== 'object' || typeof b !== 'object' || a == null || b == null) return false;

      const keysA = Object.keys(a);
      const keysB = Object.keys(b);
      if (keysA.length !== keysB.length) return false;

      for (const key of keysA) {
        if (!keysB.includes(key) || !deepEqual(a[key], b[key])) {
          return false;
        }
      }

      return true;
    }

    const savedData = JSON.parse(entry.dataset.savedData || '{}');
    const currentData = new DefaultFieldConverter().convert(entry);

    return !deepEqual(savedData, currentData);
  }

  _resetChanges(entry) {
    if (!this._hasChanges(entry)) {
      return;
    }
    const inputs = entry.querySelectorAll('input, select, textarea');

    if (entry.classList.contains('saved')) {
      // Saved entry, reset to previous saved values
      const savedData = JSON.parse(entry.dataset.savedData);

      inputs.forEach((input) => {
        const savedInputData = savedData[input.name];
        if (!savedInputData) {
          return;
        }
        const value = savedInputData.value ? savedInputData.value : undefined;
        const values = savedInputData.values ? savedInputData.values : [];

<<<<<<< HEAD
        switch (input.type) {
          case 'checkbox':
          case 'radio':
            input.checked = values.includes(input.value) || input.value === value;
            break;
          case 'select':
            for (const option of input.options) {
              option.selected = values.includes(option.value) || option.value === value;
            }
            break;
          default:
            input.value = value;
            break;
=======
        if (input.type === 'checkbox' || input.type === 'radio') {
          input.checked = values.includes(input.value) || input.value === value;
        } else if (input.type === 'select') {
          for (const option of input.options) {
            option.selected = values.includes(option.value) || option.value === value;
          }
        } else {
          input.value = value;
>>>>>>> b7c4085f
        }
      });
    } else {
      // Unsaved --> Clear all fields
      this._clearFields(entry);
    }
  }

  _clearFields(entry) {
    const inputs = entry.querySelectorAll('input, select, textarea');

    inputs.forEach((input) => {
      if (input.type === 'checkbox' || input.type === 'radio') {
        input.checked = false;
      } else {
        input.value = '';
      }

      updateOrCreateInvalidMsg(input);
    });
  }

  #fieldToNameValues(element) {
    const result = this.#converter.convert(element);

    return result;
  }

  #entryToReadableString(entry) {
    let nameValues = this.#fieldToNameValues(entry)
    const entries = [];
    const classPrefix = 'repeatable';

    // Save original values to be used later to restore
    entry.dataset.savedData = JSON.stringify(new DefaultFieldConverter().convert(entry));

    if (this._cardTitle) {
      // Add card title as first entry
      nameValues = {
        cardTitle: {
          value: this._cardTitle,
          displayValue: this._cardTitle,
        },
        ...nameValues,
      };
    }

    Object.entries(nameValues).forEach(([name, data]) => {
      if (!data) {
        return;
      }
      const { value } = data;
      const { displayValue } = data;

      if (value) {
        const result = document.createElement('div');
        result.classList.add(`${classPrefix}-entry__${name}`);
        result.dataset.value = value;
        result.dataset.name = name;
        result.innerHTML = displayValue;

        entries.push(result);
      }

      const { values } = data;
      const { displayValues } = data;
      if (values) {
        const result = document.createElement('div');
        result.classList.add(`${classPrefix}-entry__${name}`);
        result.dataset.values = values;
        result.innerHTML = displayValues.join(', ');

        entries.push(result);
      }
    });

    return entries;
  }

  _renderEntry(entry) {
    const readable = this.#entryToReadableString(entry);

    const result = document.createElement('div');
    result.classList.add(`${this._name}-entry`, 'repeatable-entry');
    result.dataset.id = entry.dataset.id;

    const editLink = document.createElement('a');
    editLink.classList.add('repeatable-entry__edit');
    editLink.textContent = 'Edit';
    editLink.href = '#';
    result.append(editLink);

    editLink.addEventListener('click', (e) => {
      this._toggleEditMode(entry, true);

      e.preventDefault();
    });

    readable.forEach((r) => {
      result.append(r);
    });

    return result;
  }

  #triggerDeletion(entry) {
    // Trigger click on framework item remove button
    entry?.querySelector('.item-remove')?.click();
  }

  init() {
    this._renderOverview();
  }

  _entryModified(entry) {
    // Find existing rendered entry
    const dataId = entry.dataset.id;
    const e = this._repeatablePanel.querySelector(`.repeatable-entry[data-id="${dataId}"]`);

    const content = this._renderEntry(entry);

    if (!e) {
      // Create
      this.#overview.querySelector('.repeatable-entries').append(content);
      this.#overview.dataset.visible = true;
    } else {
      // Update
      e.replaceWith(content);
    }
  }

  #getSavedEntries() {
    const savedEntries = this._repeatablePanel.querySelectorAll('[data-repeatable].saved');
    const result = [];

    savedEntries.forEach((entry) => {
      const data = new DefaultFieldConverter().convert(entry);
      result.push(data);
    });

    return result;
  }

  _renderOverview() {
    let savedEntries = this._repeatablePanel.querySelectorAll('[data-repeatable].saved');

    if (savedEntries.length > 0) {
      if (this.#sorterFn) {
        savedEntries = Array.from(savedEntries).sort(this.#sorterFn);
      }

      const content = this.#overview.querySelector('.repeatable-entries');

      // Clear content
      content.innerHTML = '';

      savedEntries.forEach((entry) => {
        content.append(this._renderEntry(entry));
      });
      this.#overview.dataset.visible = true;
    } else {
      this.#overview.dataset.visible = false;
    }
  }

  _createButton(label) {
    const button = document.createElement('button');
    button.classList.add('button');
    button.type = 'button';
    const text = document.createElement('span');
    text.textContent = label;
    button.append(document.createElement('i'), text);

    return button;
  }
}

/**
 * Repeatable that is displayed when a condition is fullfiled, based on a radio group
 */
export class ConditionalRepeatable extends RepeatablePanel {
  // A field with many options with one that yields no,0,false as value
  _conditionField;

  constructor(el, properties, name, converter, sorterFn) {
    super(el, properties, name, converter, sorterFn);

    // Add class
    this._repeatablePanel.classList.add('panel-repeatable-panel__conditional');

    // Add class
    this._repeatablePanel.classList.add(`panel-repeatable-panel__${name}`);

    this._conditionField = this._repeatablePanel.closest(`.field-${name}`).querySelector(`.field-${name}-selection`);
    if (this._conditionField) {
      const radios = this._conditionField.querySelectorAll(`input[name="${name}-selection"]`);

      // register click on radios
      radios.forEach((radio) => {
        radio.addEventListener('change', () => {
          const entry = this._repeatablePanel.querySelector(':scope>[data-repeatable]:not(.saved)')

          if (isNo(radio)) {
            // hide repeatable panel
            this._repeatablePanel.style.display = 'none';
            // Show wizard buttons
            super._toggleWizardButtons(true);

            // TODO Clear all edits?
            if (entry) {
              this._clearFields(entry);
            }

            // prevent validation
            this._repeatablePanel.closest(`.field-${name}-options-content`).disabled = true;
          } else {
            // show repeatable panel
            this._repeatablePanel.style.display = 'block';
            // enable validation
            this._repeatablePanel.closest(`.field-${name}-options-content`).disabled = false;

            if (entry) {
              // Edit first entry if any
              this._toggleEditMode(entry, true);
            }
          }
        });
      });
      // prevent validation
      this._repeatablePanel.closest(`.field-${name}-options-content`).disabled = true;
    }
  }

  _yesCancel(entry) {
    super._yesCancel(entry);

    this._updateCondition();
  }

  _save(entry) {
    super._save(entry);

    this._updateCondition();
  }

  _updateCondition() {
    const savedEntries = this._repeatablePanel.querySelectorAll('[data-repeatable].saved');
    if (savedEntries.length > 0) {
      // Hide question
      this._conditionField.setAttribute('data-visible', false);
    } else {
      // reset selection & condition field
      const radios = this._conditionField.querySelectorAll('input[type="radio"]');

      radios?.forEach((radio) => { radio.checked = false; });
      // Show condition field
      this._conditionField.setAttribute('data-visible', true);
      // hide repeatable panel
      this._repeatablePanel.style.display = 'none';
    }
  }

  _delete(repeatableEntry) {
    super._delete(repeatableEntry);
    this._updateCondition();
  }

  _renderOverview() {
    super._renderOverview();
    this._updateCondition();
  }
}<|MERGE_RESOLUTION|>--- conflicted
+++ resolved
@@ -107,30 +107,7 @@
 
     this._repeatablePanel.prepend(this.#overview);
 
-<<<<<<< HEAD
     this.#watchForItemsModified();
-=======
-    const form = this._repeatablePanel.closest('form');
-
-    form.addEventListener('item:add', (event) => {
-      const added = event.detail.item.el;
-      // Check that added belongs to the current repeatable
-      if (this._repeatablePanel.contains(added)) {
-        this._onItemAdded(added);
-      }
-    });
-
-    form.addEventListener('item:remove', (event) => {
-      const removed = event.detail.item.el;
-      // At this point the element is no longer in the dom
-      const { id } = removed.dataset;
-      const repeatableEntry = this._repeatablePanel.querySelector(`.repeatable-entry[data-id="${id}"]`);
-      if (repeatableEntry) {
-        // Find matching overview entry and remove
-        this._delete(repeatableEntry);
-      }
-    });
->>>>>>> b7c4085f
 
     const entries = this._repeatablePanel.querySelectorAll('[data-repeatable]');
     entries.forEach((entry) => {
@@ -423,21 +400,6 @@
         const value = savedInputData.value ? savedInputData.value : undefined;
         const values = savedInputData.values ? savedInputData.values : [];
 
-<<<<<<< HEAD
-        switch (input.type) {
-          case 'checkbox':
-          case 'radio':
-            input.checked = values.includes(input.value) || input.value === value;
-            break;
-          case 'select':
-            for (const option of input.options) {
-              option.selected = values.includes(option.value) || option.value === value;
-            }
-            break;
-          default:
-            input.value = value;
-            break;
-=======
         if (input.type === 'checkbox' || input.type === 'radio') {
           input.checked = values.includes(input.value) || input.value === value;
         } else if (input.type === 'select') {
@@ -446,7 +408,6 @@
           }
         } else {
           input.value = value;
->>>>>>> b7c4085f
         }
       });
     } else {
