import { validateContainer } from '../../wizard/wizard.js'
import { loadCSS } from '../../../../../scripts/aem.js'
import { isNo, DefaultFieldConverter } from '../../utils.js'
import { updateOrCreateInvalidMsg } from '../../../../form/util.js'
import { i18n } from '../../../../../i18n/index.js'
import { Modal } from '../../modal/modal.js'

class RepeatModal extends Modal {
  constructor(yesCallback, noCallback) {
    super();

    this._yesCallback = yesCallback;
    this._noCallback = noCallback;
  }

  showModal() {
    super.showModal();
    this.panel.dataset.visible = true;
  }

  hideModal() {
    this.dialog.close();
    this.panel.dataset.visible = false;
  }

  decorate(panelEl) {
    super.decorate(panelEl);

    // Register events on yes no buttons if any
    const btnYes = panelEl.querySelector('button[name="btnYes"]');
    btnYes?.addEventListener('click', () => {
      this?._yesCallback();
      this.hideModal();
    });

    const btnNo = panelEl.querySelector('button[name="btnNo"]');
    btnNo?.addEventListener('click', () => {
      this?._noCallback();
      this.hideModal();
    });
  }
}

export class RepeatablePanel {

  #overview;
  #converter;

  constructor(el, properties, name, converter) {
    this._repeatablePanel = el.querySelector('.repeat-wrapper');

    const cancelModalEl = el.querySelector('fieldset[name="cancelModal"]');
    this._cancelModal = this._initModal(cancelModalEl, this._yesCancel.bind(this), this._noCancel.bind(this));

    const deleteModalEl = el.querySelector('fieldset[name="deleteModal"]');
    this._deleteModal = this._initModal(deleteModalEl, this._yesDelete.bind(this), this._noDelete.bind(this));
    this._name = name;

    if (!this._repeatablePanel) {
      throw new Error('No repeatable panel found');
    }

    this._addedTitle = properties.addedTitle;
    this._cardTitle = properties.cardTitle;

    // Load css
    loadCSS(`${window.hlx.codeBasePath}/blocks/form/components/repeatable-panel/repeatable-panel.css`)

    this._repeatablePanel.classList.add('panel-repeatable-panel');

    this.#converter = converter || new DefaultFieldConverter();

    // create overview
    this.#overview = document.createElement('div');
    this.#overview.dataset.visible = false;
    this.#overview.classList.add('overview');

    if (this._addedTitle) {
      const addedTitleContainer = document.createElement('div');
      addedTitleContainer.classList.add('overview-title');
      addedTitleContainer.innerHTML = this._addedTitle;
      this.#overview.append(addedTitleContainer);
    }

    const content = document.createElement('div');
    content.classList.add('repeatable-entries');
    this.#overview.append(content);

    this._repeatablePanel.prepend(this.#overview);

    const form = this._repeatablePanel.closest('form');

    form.addEventListener('item:add', (event) => {
      const added = event.detail.item.el;
      // Check that added belongs to the current repeatable
      if (this._repeatablePanel.contains(added)) {
        this._onItemAdded(added);
      }
    });

    form.addEventListener('item:remove', (event) => {
      const removed = event.detail.item.el;
      // At this point the element is no longer in the dom
      const id = removed.dataset.id;
      const repeatableEntry = this._repeatablePanel.querySelector(`.repeatable-entry[data-id="${id}"]`);
      if (repeatableEntry) {
        // Find matching overview entry and remove
        repeatableEntry.remove();
        this._renderOverview();
      }
    });

    const entries = this._repeatablePanel.querySelectorAll('[data-repeatable]');
    entries.forEach(entry => {
      this._init(entry);
    });
  }

  _initModal(panelEl, yesCallback, noCallback) {
    if (panelEl) {
      const modal = new RepeatModal(yesCallback, noCallback);
      modal.decorate(panelEl);

      return modal;
    } else {
      return null;
    }
  }

  _yesCancel(entry) {
    const currentEntry = entry || this._repeatablePanel.querySelector('[data-repeatable].current');
    this._resetChanges(currentEntry);
    this._toggleEditMode(currentEntry, false);

    if (!currentEntry.classList.contains('saved') && !this._isFirstEntry(currentEntry)) {
      // Unsaved and not first one --> Delete
      this.#triggerDeletion(currentEntry);
    }
  }

  _noCancel() {

  }

  _yesDelete(entry) {
    const currentEntry = entry || this._repeatablePanel.querySelector('[data-repeatable].current');
    this._clearFields(currentEntry);
    this._toggleEditMode(currentEntry, false);

    if (this._isFirstEntry(currentEntry)) {
      // Remove saved flag. We do not delete the first entry
      currentEntry.classList.remove('saved');
      // Disable to prevent validation
      currentEntry.disabled = true;
      currentEntry.dataset.savedData = '';
      this._renderOverview();
    }
    else {
      this.#triggerDeletion(currentEntry);
    }
  }

  _noDelete() {

  }

  _init(entry) {
    // Can be overriden in sub classes to perform entry initialization, event bindings, etc...
    console.log(`Initializing ${entry.id}`);
  }

  _onItemAdded(entry) {
    // make unique
    this._makeUnique(entry);
    this._toggleEditMode(entry, true);
  }

  _makeUnique(el) {
    // TODO NJ: Remove after bug fixed by Adobe
    const index = new Date().getTime();//Array.from(el.parentNode.children).indexOf(el);
    el.dataset.id = el.dataset.id + '-' + index;
    // Update IDs and labels
    const inputs = el.querySelectorAll('[data-id]');

    inputs.forEach((input) => {
      input.dataset.id = input.dataset.id + '-' + index;
      if (input.querySelector('input')) {
        input.querySelector('input').id = input.dataset.id;
      }
      if (input.querySelector('label')) {
        input.querySelector('label').htmlFor = input.dataset.id;
      }

    });
  }

  _toggleEditMode(entry, visible) {
    const panel = entry.closest('.panel-repeatable-panel');
    if (visible) {
      // Remove disable flag to enable validation
      entry.disabled = false;
      entry.classList.add('current');
      panel.classList.add('editing');
    }
    else {
      entry.classList.remove('current');
      panel.classList.remove('editing');
    }

    this._toggleWizardButtons(!visible);
    this._ensureButtonBar(entry);
  }

  _toggleWizardButtons(visible) {
    const wizardButtonWrapper = this._repeatablePanel.closest('.wizard')?.querySelector('.wizard-button-wrapper');
    if (!wizardButtonWrapper) {
      return;
    }
<<<<<<< HEAD
    if (visible) {
      // show wizard buttons
      wizardButtonWrapper.style.display = 'flex';
=======

    _toggleWizardButtons(visible) {
        const wizardButtonWrapper = this._repeatablePanel.closest('.wizard')?.querySelector('.wizard-button-wrapper');
        if (!wizardButtonWrapper) {
            return;
        }
        if (visible) {
            // show wizard buttons
            wizardButtonWrapper.style.display = 'grid';
        }
        else {
            // hide wizard buttons
            wizardButtonWrapper.style.display = 'none';
        }
>>>>>>> efa32df3
    }
    else {
      // hide wizard buttons
      wizardButtonWrapper.style.display = 'none';
    }
  }

  _isFirstEntry(entry) {
    return Array.from(this._repeatablePanel.querySelectorAll('[data-repeatable]')).indexOf(entry) == 0;
  }

  _validate(entry) {
    // Can be used in subclasses to perform custom validations
    return entry != undefined;
  }

  _ensureButtonBar(entry) {
    let buttonBar = entry.querySelector('.button-bar');
    if (buttonBar) {
      return;
    }

    buttonBar = document.createElement('div');
    buttonBar.className = 'button-bar';
    entry.appendChild(buttonBar);

    const saveBtnLabel = entry.dataset.repeatSaveButtonLabel || i18n('Save');
    const saveBtn = this._createButton(saveBtnLabel);
    saveBtn.classList.add('btn-save')

    saveBtn.addEventListener('click', () => {
      // Validate
      const valid = validateContainer(entry) && this._validate(entry);

      if (valid) {
        // Save
        this._save(entry);
      }
    });

    const cancelBtnLabel = entry.dataset.repeatCancelButtonLabel || i18n('Cancel');
    const cancelBtn = this._createButton(cancelBtnLabel);
    cancelBtn.classList.add('btn-cancel', 'link');

    cancelBtn.addEventListener('click', () => {
      if (this._hasChanges(entry)) {
        this._cancelModal ? this._cancelModal.showModal() : this._yesCancel(entry);
      }
      else {
        this._yesCancel(entry);
      }
    });

    const deleteBtnLabel = this._repeatablePanel.dataset.repeatDeleteButtonLabel || i18n('Delete');
    const deleteBtn = this._createButton(deleteBtnLabel);
    deleteBtn.classList.add('btn-delete', 'link');

    deleteBtn.addEventListener('click', () => {
      this._deleteModal ? this._deleteModal.showModal() : this._yesDelete(entry);
    });

    buttonBar.appendChild(cancelBtn);
    buttonBar.appendChild(deleteBtn);
    buttonBar.appendChild(saveBtn);
  }

  _save(entry) {
    entry.classList.add('saved');
    this._toggleEditMode(entry, false);

    this._entryModified(entry);
  }

  _hasChanges(entry) {

    function deepEqual(a, b) {
      if (a === b) return true;

      if (typeof a !== 'object' || typeof b !== 'object' || a == null || b == null)
        return false;

      const keysA = Object.keys(a);
      const keysB = Object.keys(b);
      if (keysA.length !== keysB.length) return false;

      for (const key of keysA) {
        if (!keysB.includes(key) || !deepEqual(a[key], b[key])) {
          return false;
        }
      }

      return true;
    }

    const savedData = JSON.parse(entry.dataset.savedData || '{}');
    const currentData = new DefaultFieldConverter().convert(entry);

    return !deepEqual(savedData, currentData);
  }

  _resetChanges(entry) {
    if (!this._hasChanges(entry)) {
      return;
    }
    const inputs = entry.querySelectorAll('input, select, textarea');

    if (entry.classList.contains('saved')) {
      // Saved entry, reset to previous saved values
      const savedData = JSON.parse(entry.dataset.savedData);

      inputs.forEach(input => {
        const savedInputData = savedData[input.name];
        if (!savedInputData) {
          return;
        }
        const value = savedInputData.value ? savedInputData.value : undefined;
        const values = savedInputData.values ? savedInputData.values : [];

        switch (input.type) {
          case 'checkbox':
          case 'radio':
            input.checked = values.includes(input.value) || input.value == value;
            break;
          case 'select':
            for (const option of input.options) {
              option.selected = values.includes(option.value) || option.value == value;
            }
            break;
          default:
            input.value = value;
            break;
        }
      });
    }
    else {
      // Unsaved --> Clear all fields
      this._clearFields(entry);
    }
  }

  _clearFields(entry) {
    const inputs = entry.querySelectorAll('input, select, textarea');

    inputs.forEach(input => {
      if (input.type === 'checkbox' || input.type === 'radio') {
        input.checked = false;
      } else {
        input.value = '';
      }

      updateOrCreateInvalidMsg(input);
    });
  }

  #fieldToNameValues(element) {
    const result = this.#converter.convert(element);

    return result;
  }

  #entryToReadableString(entry) {
    let nameValues = this.#fieldToNameValues(entry)
    const entries = [];
    const classPrefix = 'repeatable';

    // Save original values to be used later to restore
    entry.dataset.savedData = JSON.stringify(new DefaultFieldConverter().convert(entry));

    if (this._cardTitle) {
      // Add card title as first entry
      nameValues = {
        cardTitle: {
          'value': this._cardTitle,
          'displayValue': this._cardTitle
        },
        ...nameValues
      };
    }

    Object.entries(nameValues).forEach(([name, data]) => {
      if (!data) {
        return;
      }
      const value = data.value;
      const displayValue = data.displayValue;

      if (value) {
        const result = document.createElement('div');
        result.classList.add(`${classPrefix}-entry__${name}`);
        result.dataset.value = value;
        result.dataset.name = name;
        result.innerHTML = displayValue;

        entries.push(result);
      }

      const values = data.values;
      const displayValues = data.displayValues;
      if (values) {
        const result = document.createElement('div');
        result.classList.add(`${classPrefix}-entry__${name}`);
        result.dataset.values = values;
        result.innerHTML = displayValues.join(', ');

        entries.push(result);
      }
    });

    return entries;
  }

  _renderEntry(entry) {
    const readable = this.#entryToReadableString(entry);

    const result = document.createElement('div');
    result.classList.add(`${this._name}-entry`, 'repeatable-entry');
    result.dataset.id = entry.dataset.id;

    const editLink = document.createElement('a');
    editLink.classList.add('repeatable-entry__edit');
    editLink.textContent = 'Edit';
    editLink.href = '#';
    result.append(editLink);

    editLink.addEventListener('click', (e) => {
      this._toggleEditMode(entry, true);

      e.preventDefault();
    });

    readable.forEach(r => {
      result.append(r);
    });

    return result;
  }

  #triggerDeletion(entry) {
    // Trigger click on framework item remove button
    entry?.querySelector('.item-remove')?.click();
  }

  init() {
    this._renderOverview();
  }

  _entryModified(entry) {
    // Find existing rendered entry
    const dataId = entry.dataset.id;
    const e = this._repeatablePanel.querySelector(`.repeatable-entry[data-id="${dataId}"]`);

    const content = this._renderEntry(entry);

    if (!e) {
      // Create
      this.#overview.querySelector('.repeatable-entries').append(content);
      this.#overview.dataset.visible = true;
    }
    else {
      // Update
      e.replaceWith(content);
    }
  }

  _renderOverview() {
    const savedEntries = this._repeatablePanel.querySelectorAll('[data-repeatable].saved');

    if (savedEntries.length > 0) {
      const content = this.#overview.querySelector('.repeatable-entries');

      // Clear content
      content.innerHTML = '';

      savedEntries.forEach((entry) => {
        content.append(this._renderEntry(entry));
      });
      this.#overview.dataset.visible = true;
    }
    else {
      this.#overview.dataset.visible = false;
    }
  }

  _createButton(label) {
    const button = document.createElement('button');
    button.classList.add('button');
    button.type = 'button';
    const text = document.createElement('span');
    text.textContent = label;
    button.append(document.createElement('i'), text);

    return button;
  }
}

/**
 * Repeatable that is displayed when a condition is fullfiled, based on a radio group
 */
export class ConditionalRepeatable extends RepeatablePanel {
  // A field with many options with one that yields no,0,false as value
  _conditionField;

  constructor(el, properties, name, converter) {
    super(el, properties, name, converter);

    // Add class
    this._repeatablePanel.classList.add(`panel-repeatable-panel__conditional`);

    // Add class
    this._repeatablePanel.classList.add(`panel-repeatable-panel__${name}`);

    this._conditionField = this._repeatablePanel.closest(`.field-${name}`).querySelector(`.field-${name}-selection`);
    if (this._conditionField) {
      const radios = this._conditionField.querySelectorAll(`input[name="${name}-selection"]`);

      // register click on radios
      radios.forEach(radio => {
        radio.addEventListener('change', () => {
          const entry = this._repeatablePanel.querySelector(':scope>[data-repeatable]:not(.saved)')

          if (isNo(radio)) {
            // hide repeatable panel
            this._repeatablePanel.style.display = 'none';
            // Show wizard buttons
            super._toggleWizardButtons(true);

            // TODO Clear all edits?
            if (entry) {
              this._clearFields(entry);
            }

            // prevent validation
            this._repeatablePanel.closest(`.field-${name}-options-content`).disabled = true;
          }
          else {
            // show repeatable panel
            this._repeatablePanel.style.display = 'block';
            // enable validation
            this._repeatablePanel.closest(`.field-${name}-options-content`).disabled = false;

            if (entry) {
              // Edit first entry if any
              this._toggleEditMode(entry, true);
            }
          }
        });
      });
      // prevent validation
      this._repeatablePanel.closest(`.field-${name}-options-content`).disabled = true;
    }
  }

  _yesCancel(entry) {
    super._yesCancel(entry);

    this._updateCondition();
  }

  _entryModified(entry) {
    super._entryModified(entry);

    this._updateCondition();
  }

  _updateCondition() {
    const savedEntries = this._repeatablePanel.querySelectorAll('[data-repeatable].saved');
    if (savedEntries.length > 0) {
      // Hide question
      this._conditionField.setAttribute('data-visible', false);
    }
    else {
      // reset selection & condition field
      const radios = this._conditionField.querySelectorAll('input[type="radio"]');

      radios?.forEach(radio => { radio.checked = false; });
      // Show condition field
      this._conditionField.setAttribute('data-visible', true);
      // hide repeatable panel
      this._repeatablePanel.style.display = 'none';
    }
  }

  _renderOverview() {
    super._renderOverview();

    this._updateCondition();
  }
}<|MERGE_RESOLUTION|>--- conflicted
+++ resolved
@@ -216,26 +216,9 @@
     if (!wizardButtonWrapper) {
       return;
     }
-<<<<<<< HEAD
     if (visible) {
       // show wizard buttons
-      wizardButtonWrapper.style.display = 'flex';
-=======
-
-    _toggleWizardButtons(visible) {
-        const wizardButtonWrapper = this._repeatablePanel.closest('.wizard')?.querySelector('.wizard-button-wrapper');
-        if (!wizardButtonWrapper) {
-            return;
-        }
-        if (visible) {
-            // show wizard buttons
-            wizardButtonWrapper.style.display = 'grid';
-        }
-        else {
-            // hide wizard buttons
-            wizardButtonWrapper.style.display = 'none';
-        }
->>>>>>> efa32df3
+      wizardButtonWrapper.style.display = 'grid';
     }
     else {
       // hide wizard buttons
