@use '../../../../styles/settings' as *;

.radio-group--with-icon {
  gap: 0 16px;

  .radio-group--with-icon__label {
    padding: $spacing-400;
    border: 1px solid $stroke-primary;
    border-radius: $border-radius-large;
    display: flex;
    flex-direction: column;
    align-items: center;
  }

  .radio-group--with-icon__icon {
    width: 40px;
    height: 40px;
    display: block;
<<<<<<< HEAD
   /* content: url('./icon-streamline.svg'); **/  // testing RW
    background-image: url('./icon-streamline.svg');
    background-size: contain;
    background-repeat: no-repeat;

=======
  }

  .radio-group--with-icon--list-search-1 {
    content: url('../../../../icons/icon-streamline.svg');
  }

  .radio-group--with-icon--smiley-face {
    content: url('../../../../icons/smiley-face.svg');
>>>>>>> 3bd88657
  }

  label {
    display: flex;
    flex-direction: column;
    align-items: center;
    gap: 20px 0;

    &::before {
      order: 1;
      margin-right: 0;
    }
  }

  input[type='radio'] {
    &:checked {
      + label {
        background-color: $color-grey-black-05;

        &:after {
          left: auto;
          top: auto;
          /* bottom: $spacing-400 + 1px; */ // testing RW
          bottom: calc(#{$spacing-400} + 1px);
          margin: 0 auto;
        }
      }
    }
  }
}

.radio-group-wrapper {
  &.horizontal {
    display: flex;
    flex-direction: column;

    label {
      padding: 16px;
      border-radius: $border-radius-mid;
      border: 2px solid $stroke-secondary;
      width: 100%;
      margin: 0;
      margin-bottom: 8px;
      justify-content: space-between;

      &::before {
        order: 1;
        margin-right: 0;
      }
    }

    input {
      &:checked {
        + label {
          &::after {
            right: 17px;
            top: 17px;
            left: auto;
          }
        }
      }
    }
  }
}<|MERGE_RESOLUTION|>--- conflicted
+++ resolved
@@ -16,13 +16,9 @@
     width: 40px;
     height: 40px;
     display: block;
-<<<<<<< HEAD
-   /* content: url('./icon-streamline.svg'); **/  // testing RW
-    background-image: url('./icon-streamline.svg');
     background-size: contain;
     background-repeat: no-repeat;
 
-=======
   }
 
   .radio-group--with-icon--list-search-1 {
@@ -31,7 +27,6 @@
 
   .radio-group--with-icon--smiley-face {
     content: url('../../../../icons/smiley-face.svg');
->>>>>>> 3bd88657
   }
 
   label {
@@ -54,8 +49,7 @@
         &:after {
           left: auto;
           top: auto;
-          /* bottom: $spacing-400 + 1px; */ // testing RW
-          bottom: calc(#{$spacing-400} + 1px);
+          bottom: $spacing-400 + 1px;
           margin: 0 auto;
         }
       }
