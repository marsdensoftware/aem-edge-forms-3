--- conflicted
+++ resolved
@@ -1,48 +1,33 @@
 interface Field {
-    properties: {
-        withIcon: boolean
-        enumIconNames: string[]
-    }
+  properties: {
+    withIcon: boolean
+    enumIconNames: string[]
+  }
 }
 
 export default function decorate(element: Element, field: Field) {
-    const { withIcon, enumIconNames } = field.properties
+  const { withIcon, enumIconNames } = field.properties
 
-    if (withIcon) {
-        element.classList.add('radio-group--with-icon')
-        element.classList.remove('horizontal', 'vertical')
-        const divs = element.querySelectorAll('div')
+  if (withIcon) {
+    element.classList.add('radio-group--with-icon')
+    const divs = element.querySelectorAll('div')
 
-        if (divs.length) {
-            enumIconNames.forEach((iconName, index) => {
-                const div = divs[index]
-                // LABEL
-                const label = div.querySelector('label')
-                label?.classList.add('radio-group--with-icon__label')
+    if (divs.length) {
+      enumIconNames.forEach((iconName, index) => {
+        const div = divs[index]
+        // LABEL
+        const label = div.querySelector('label')
+        label?.classList.add('radio-group--with-icon__label')
 
-<<<<<<< HEAD
-                // ICON
-                const icon = document.createElement('span')
-                icon.className = `.radio-group--with-icon .radio-group--with-icon--${iconName}`
-                icon.innerHTML = `<svg xmlns="http://www.w3.org/2000/svg" width="45" height="44" viewBox="0 0 45 44" fill="none">
-          <path fill-rule="evenodd" clip-rule="evenodd" d="M26.2181 8.55664L27.5978 9.93623L22.6726 14.8613L29.802 21.9907L34.7271 17.0656L39.6522 21.9907L40.9848 20.6582V37.1237H4.01562V8.55664H26.2181Z" fill="#DDDDDD"/>
-          <path d="M28.6133 3.82275L40.84 16.0495" stroke="#666666" stroke-width="3.67"/>
-          <path d="M28.6133 16.0495L40.84 3.82275" stroke="#666666" stroke-width="3.67"/>
-          <path d="M40.9848 20.3196V37.1237H4.01562V8.55664H24.1806" stroke="#666666" stroke-width="3.67"/>
-          <path d="M34.2636 30.4023H20.8203" stroke="#666666" stroke-width="3.67"/>
-          <path d="M17.458 30.4023H10.7363" stroke="#666666" stroke-width="3.67"/>
-          </svg>`
-=======
         // ICON
         const icon = document.createElement('span')
         icon.className = `radio-group--with-icon__icon radio-group--with-icon--${iconName}`
->>>>>>> aab61ad2
 
-                // Add icon inside label
-                label?.prepend(icon)
-            })
-        }
+        // Add icon inside label
+        label?.prepend(icon)
+      })
     }
+  }
 
-    return element
+  return element
 }