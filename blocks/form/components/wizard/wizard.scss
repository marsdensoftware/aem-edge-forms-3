@use '../../../../styles/settings' as *;

<<<<<<< HEAD
.wizard--bg-dark {
  .wizard {
    background: linear-gradient(
      135deg,
      $color-accent 25%,
      $color-primary-navy 100%
    );
  }
}

.wizard--bg-mid {
  .wizard {
    background: linear-gradient(
      135deg,
      $color-shade-blue-10 25%,
      $color-shade-blue-25 100%
    );
  }
}

.wizard--bg-light {
  .wizard {
    background: $color-shade-blue-04;
  }
=======
// Hide menu items globally
.wizard .wizard-menu-items {
  display: none !important;
}

// Background themes
.wizard--bg-dark .wizard {
  background: linear-gradient(135deg, $color-accent 25%, $color-primary-navy 100%);
}

.wizard--bg-mid .wizard {
  background: linear-gradient(135deg, $color-shade-blue-10 25%, $color-shade-blue-25 100%);
}

.wizard--bg-light .wizard {
  background: var(--Background-Light-Secondary, #F5FAFD);
>>>>>>> b6142652
}

// Wizard container
.wizard {
  padding-top: $spacing-600;
  min-height: calc(100vh - $nav-height - $footer-height);
  height: 100%;
<<<<<<< HEAD
  background: linear-gradient(
    135deg,
    $color-accent 25%,
    $color-primary-navy 100%
  );

  @include media('tablet') {
    padding-top: $spacing-700;
=======
  background: linear-gradient(135deg, $color-accent 25%, $color-primary-navy 100%);

  @media (max-width: 1279px) {
    padding: $spacing-600;
>>>>>>> b6142652
  }

  .field-save-changes {
    display: none;
    margin-left: auto;
  }

  &.from-review {
    .field-save-changes {
      display: block;
    }

    .wizard-button-prev,
    .wizard-button-next {
      display: none;
    }
  }

  .current-wizard-step {
    padding-bottom: 120px;

    @include media('tablet') {
      @media (min-height: 921px) {
        min-height: calc(100vh - $nav-height - $footer-height);
        height: 100%;
      }
    }
  }

  // .wizard-menu-items {
  //   display: flex;
  //   gap: 50px;
  //   flex-wrap: wrap;
  //   list-style: none;
  //   padding: 0;
  //   margin: 0;
  //   font-weight: var(--form-fieldset-legend-font-weight);
  //   font-size: var(--form-fieldset-legend-font-size);
  //   color: var(--form-fieldset-legend-color);
  //   padding-bottom: var(--form-wizard-padding);
  //   grid-column: span 12;
  // }

  // .wizard-menu-item {
  //   counter-increment: wizard-step-counter;

  //   &::before {
  //     content: counter(wizard-step-counter);
  //     border: 2px solid var(--form-wizard-number-color);
  //     color: var(--form-wizard-number-color);
  //     border-radius: 50%;
  //     width: 35px;
  //     height: 35px;
  //     margin-right: 10px;
  //     text-align: center;
  //     line-height: 2;
  //     display: inline-block;
  //   }
  // }

  // .wizard-menu-active-item::before {
  //   border: 2px solid var(--form-wizard-number-color);
  //   background: var(--form-wizard-number-color);
  //   color: var(--background-color-primary);
  //   font-weight: 600;
  // }

  &.left {
    display: flex;

    .wizard-menu-items {
      flex-direction: column;
      width: 300px;
    }
  }

  > legend.field-label,
  .wizard-menu-items {
    display: none;
  }

<<<<<<< HEAD
  > .current-wizard-step.panel-wrapper:first-of-type
    ~ .wizard-button-wrapper
    > .wizard-button-prev,
  > .current-wizard-step.panel-wrapper:last-of-type
    ~ .wizard-button-wrapper
    > .wizard-button-next {
    display: none;
=======
  .wizard-menu-items {
    display: flex;
    gap: 50px;
    flex-wrap: wrap;
    list-style: none;
    padding: 0 0 var(--form-wizard-padding) 0;
    margin: 0;
    font-weight: var(--form-fieldset-legend-font-weight);
    font-size: var(--form-fieldset-legend-font-size);
    color: var(--form-fieldset-legend-color);
    grid-column: span 12;
>>>>>>> b6142652
  }

  > fieldset > legend {
    display: none;
  }

  > fieldset:not(.current-wizard-step) {
    display: none;
  }

  .wizard-button-wrapper .field-wrapper {
    flex: unset;
  }
<<<<<<< HEAD
=======
}

// Utility/hiding logic
main .form form .wizard > fieldset > legend,
main .form form .wizard > fieldset:not(.current-wizard-step) {
  display: none;
}

main .form form .wizard .wizard-button-wrapper .field-wrapper {
  flex: unset;
}

main form .wizard > .current-wizard-step.panel-wrapper:first-of-type ~ .wizard-button-wrapper > .wizard-button-prev,
main form .wizard > .current-wizard-step.panel-wrapper:last-of-type ~ .wizard-button-wrapper > .wizard-button-next {
  display: none;
>>>>>>> b6142652
}<|MERGE_RESOLUTION|>--- conflicted
+++ resolved
@@ -1,6 +1,5 @@
 @use '../../../../styles/settings' as *;
 
-<<<<<<< HEAD
 .wizard--bg-dark {
   .wizard {
     background: linear-gradient(
@@ -25,24 +24,6 @@
   .wizard {
     background: $color-shade-blue-04;
   }
-=======
-// Hide menu items globally
-.wizard .wizard-menu-items {
-  display: none !important;
-}
-
-// Background themes
-.wizard--bg-dark .wizard {
-  background: linear-gradient(135deg, $color-accent 25%, $color-primary-navy 100%);
-}
-
-.wizard--bg-mid .wizard {
-  background: linear-gradient(135deg, $color-shade-blue-10 25%, $color-shade-blue-25 100%);
-}
-
-.wizard--bg-light .wizard {
-  background: var(--Background-Light-Secondary, #F5FAFD);
->>>>>>> b6142652
 }
 
 // Wizard container
@@ -50,7 +31,6 @@
   padding-top: $spacing-600;
   min-height: calc(100vh - $nav-height - $footer-height);
   height: 100%;
-<<<<<<< HEAD
   background: linear-gradient(
     135deg,
     $color-accent 25%,
@@ -59,12 +39,6 @@
 
   @include media('tablet') {
     padding-top: $spacing-700;
-=======
-  background: linear-gradient(135deg, $color-accent 25%, $color-primary-navy 100%);
-
-  @media (max-width: 1279px) {
-    padding: $spacing-600;
->>>>>>> b6142652
   }
 
   .field-save-changes {
@@ -146,7 +120,6 @@
     display: none;
   }
 
-<<<<<<< HEAD
   > .current-wizard-step.panel-wrapper:first-of-type
     ~ .wizard-button-wrapper
     > .wizard-button-prev,
@@ -154,19 +127,6 @@
     ~ .wizard-button-wrapper
     > .wizard-button-next {
     display: none;
-=======
-  .wizard-menu-items {
-    display: flex;
-    gap: 50px;
-    flex-wrap: wrap;
-    list-style: none;
-    padding: 0 0 var(--form-wizard-padding) 0;
-    margin: 0;
-    font-weight: var(--form-fieldset-legend-font-weight);
-    font-size: var(--form-fieldset-legend-font-size);
-    color: var(--form-fieldset-legend-color);
-    grid-column: span 12;
->>>>>>> b6142652
   }
 
   > fieldset > legend {
@@ -180,22 +140,4 @@
   .wizard-button-wrapper .field-wrapper {
     flex: unset;
   }
-<<<<<<< HEAD
-=======
-}
-
-// Utility/hiding logic
-main .form form .wizard > fieldset > legend,
-main .form form .wizard > fieldset:not(.current-wizard-step) {
-  display: none;
-}
-
-main .form form .wizard .wizard-button-wrapper .field-wrapper {
-  flex: unset;
-}
-
-main form .wizard > .current-wizard-step.panel-wrapper:first-of-type ~ .wizard-button-wrapper > .wizard-button-prev,
-main form .wizard > .current-wizard-step.panel-wrapper:last-of-type ~ .wizard-button-wrapper > .wizard-button-next {
-  display: none;
->>>>>>> b6142652
 }