--- conflicted
+++ resolved
@@ -43,14 +43,7 @@
   }
 
   // First screen JSP
-<<<<<<< HEAD
-  .current-wizard-step:is([data-index='1'], [data-index='4']) {
-=======
-  .current-wizard-step:is(
-      [data-index='0'],
-      [data-index='1']
-    ) {
->>>>>>> 3a90972d
+  .current-wizard-step:is([data-index='0'], [data-index='1']) {
     padding-top: $spacing-600;
     // Extra space at the bottom
     // Because of fix nav
@@ -69,14 +62,7 @@
 
   // Exclude current component being styled for Bootstrap
   // data-index="0" = first screen
-<<<<<<< HEAD
-  .current-wizard-step:not([data-index='1'], [data-index='4']) {
-=======
-  .current-wizard-step:not(
-      [data-index='0'],
-      [data-index='1']
-    ) {
->>>>>>> 3a90972d
+  .current-wizard-step:not([data-index='0'], [data-index='1']) {
     @include media('desktop') {
       padding: $spacing-600 0;
       margin: 32px auto;
