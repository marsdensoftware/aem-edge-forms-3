--- conflicted
+++ resolved
@@ -16,10 +16,6 @@
 
 .wizard--bg-light {
   .wizard {
-<<<<<<< HEAD
-    min-height: calc(100vh - $nav-height - $footer-height);
-=======
->>>>>>> 86e4775b
     background: linear-gradient(
       135deg,
       $color-shade-blue-10 25%,
@@ -47,23 +43,14 @@
   .current-wizard-step {
     @include media('tablet') {
       @media (min-height: 921px) {
-<<<<<<< HEAD
-        height: 100%;
-        min-height: calc(100vh - $nav-height - $footer-height);
-=======
         min-height: calc(100vh - $nav-height - $footer-height);
         height: 100%;
->>>>>>> 86e4775b
       }
     }
   }
 
   // First screen JSP
-<<<<<<< HEAD
-  .current-wizard-step:is([data-index='0'], [data-index='1']) {
-=======
   .current-wizard-step:is([data-index='1']) {
->>>>>>> 86e4775b
     padding-top: $spacing-600;
     // Extra space at the bottom
     // Because of fix nav
@@ -82,11 +69,7 @@
 
   // Exclude current component being styled for Bootstrap
   // data-index="0" = first screen
-<<<<<<< HEAD
-  .current-wizard-step:not([data-index='0'], [data-index='1']) {
-=======
   .current-wizard-step:not([data-index='1']) {
->>>>>>> 86e4775b
     @include media('desktop') {
       padding: $spacing-600 0;
       margin: 32px auto;
