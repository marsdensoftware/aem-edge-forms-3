--- conflicted
+++ resolved
@@ -5,11 +5,8 @@
   padding: $spacing-400 $spacing-300;
   background: $bg-primary;
   display: block;
-<<<<<<< HEAD
   border-radius: $border-radius-mid;
-=======
   border-radius: $border-radius-low;
->>>>>>> ee6ca5c5
   border: 1px solid $color-shade-navy-40;
   margin-bottom: $spacing-600;
 
@@ -110,7 +107,7 @@
     .panel-formcontextualhelp__footer__link,
     .panel-formcontextualhelp__footer__link-text {
       color: $text-error;
-      font-weight:$font-weight-medium;
+      font-weight: $font-weight-medium;
       text-decoration: none;
 
       &:hover,
