import { onElementAdded } from '../utils.js'
import { updateOrCreateInvalidMsg } from '../../util.js';

/* eslint-disable no-use-before-define */
/**
 * A WeakMap to hold the state for each search-box instance.
 * This prevents memory leaks if a search-box element is removed from the DOM.
 */
interface ComponentState {
  main: string[]
  recommendations: string[]
}
const componentStateMap = new WeakMap<Element, ComponentState>()

interface WorkExperienceEntry {
  type: {
    value: string;
    displayValue: string;
  };
}
interface RepeatableEvent {
  name: string;
  entries: WorkExperienceEntry[];
}

// --- Helper functions to create DOM elements ---

function addSuggestionDiv() {
  const el = document.createElement('div')
  el.classList.add('suggestions')
  return el
}

function addSelectedCardsDiv(headingText: string, emptySelectionMessage: string) {
  const wrapper = document.createElement('div')
  wrapper.classList.add('selected-cards-wrapper')

  if (headingText && headingText.trim() !== '') {
    const heading = document.createElement('div')
    heading.classList.add('selected-cards-heading')
    heading.textContent = headingText
    wrapper.appendChild(heading)
  }

  const cardsDiv = document.createElement('div')
  cardsDiv.classList.add('selected-cards')
  if (emptySelectionMessage && emptySelectionMessage.trim() !== '') {
    cardsDiv.dataset.emptySelectionMessage = emptySelectionMessage
  }
  wrapper.appendChild(cardsDiv)

  return wrapper
}

function addRecommendationsCardsDiv(headingText: string, emptySelectionMessage: string) {
  const wrapper = document.createElement('div')
  wrapper.classList.add('recommendations-cards-wrapper')

  if (headingText && headingText.trim() !== '') {
    const heading = document.createElement('div')
    heading.classList.add('selected-cards-heading')
    heading.textContent = headingText
    wrapper.appendChild(heading)
  }

  const cardsDiv = document.createElement('div')
  cardsDiv.classList.add('recommendations-cards')
  if (emptySelectionMessage && emptySelectionMessage.trim() !== '') {
    cardsDiv.dataset.emptySelectionMessage = emptySelectionMessage
  }
  wrapper.appendChild(cardsDiv)

  return wrapper
}

// --- Card creation and management functions ---

function createSelectedCard(
  item: string,
  selectedCardsDiv: HTMLDivElement,
  searchInput: HTMLInputElement,
  source: 'main' | 'recommendation',
) {
  const card = document.createElement('div')
  card.classList.add('selected-card', 'selected-card--is-selected')
  card.dataset.source = source // Store where the item came from

  const hiddenInput = document.createElement('input')
  hiddenInput.type = 'hidden'
  hiddenInput.value = item
  hiddenInput.name = `selected-item-${item.replace(/\s+/g, '-').toLowerCase()}`

  const text = document.createElement('div')
  text.textContent = item

  const removeBtn = document.createElement('button')
  removeBtn.classList.add('selected-card__button-remove')
  removeBtn.setAttribute('aria-label', `Remove ${item}`)
  removeBtn.innerHTML = `<span>Remove ${item}</span>`

  removeBtn.addEventListener('click', () => {
    const searchBox = selectedCardsDiv.closest('.search-box') as El

    // Remove the card from the DOM immediately.
    card.remove()

    if (searchBox && componentStateMap.has(searchBox)) {
      // Now, update the component's internal state to reflect the removal.

      // 1. Get all items that are *still* selected.
      const remainingSelectedItems = Array.from(
        selectedCardsDiv.querySelectorAll('.selected-card input[type="hidden"]'),
      ).map((input) => (input as HTMLInputElement).value)

      // 2. Get the original, ordered datasources.
      const recDatasourceName =
        searchBox.dataset.recommendationsDatasource as keyof typeof datasources
      const originalRecs = datasources[recDatasourceName] || []
      const mainDatasourceName = searchBox.dataset.datasource as keyof typeof datasources
      const originalMain = datasources[mainDatasourceName] || []

      // 3. Re-create the available items state by filtering the original lists.
      // This elegantly preserves the original order without needing a complex sort.
      const state = componentStateMap.get(searchBox)!
      state.recommendations = originalRecs.filter((i) => !remainingSelectedItems.includes(i))
      state.main = originalMain.filter((i) => !remainingSelectedItems.includes(i))

      // 4. Re-populate the recommendationsUI to show the newly available item.
      const recommendationsWrapper = searchBox.querySelector('.recommendations-cards-wrapper') as HTMLDivElement
      if (recommendationsWrapper && recommendationsWrapper.style.display !== 'none') {
        populateRecommendationsDiv(searchBox, recommendationsWrapper, selectedCardsDiv, searchInput)
      }

      // 5. remove the required attribute if the searchInput is required and the selected cards div is not empty
      if (searchBox.dataset.required && !selectedCardsDiv.querySelector('.selected-card')) {
        searchInput.setAttribute('required', 'required')
        setTimeout(() => {
          updateOrCreateInvalidMsg(searchInput);
        }, 0)
      }
    }

    // Finally, trigger a change event for form validation.
    const event = new Event('change', { bubbles: true })
    searchInput.dispatchEvent(event)
  })

  card.appendChild(hiddenInput)
  card.appendChild(text)
  card.appendChild(removeBtn)
  selectedCardsDiv.appendChild(card)

  // if the searchInput is required, and the selected cards div is not empty, then remove the required attribute
  if (searchInput.required && selectedCardsDiv.querySelector('.selected-card')) {
    searchInput.removeAttribute('required')
  }
}

function createRecommendationCard(
  item: string,
  recommendationsCardsDiv: HTMLDivElement,
  selectedCardsDiv: HTMLDivElement,
  searchInput: HTMLInputElement,
) {
  const card = document.createElement('div')
  card.classList.add('selected-card')

  const text = document.createElement('div')
  text.textContent = item

  card.addEventListener('click', () => {
    const searchBox = recommendationsCardsDiv.closest('.search-box')
    if (searchBox && componentStateMap.has(searchBox)) {
      const state = componentStateMap.get(searchBox)!
      // Remove item from the recommendations state
      state.recommendations = state.recommendations.filter((i) => i !== item)
    }

    card.remove()
    const selectedCards = (selectedCardsDiv.querySelector('.selected-cards') || selectedCardsDiv) as HTMLDivElement
    createSelectedCard(item, selectedCards, searchInput, 'recommendation')

    if (searchBox) {
      const recommendationsWrapper = searchBox.querySelector('.recommendations-cards-wrapper') as HTMLDivElement
      if (recommendationsWrapper) {
        populateRecommendationsDiv(
          searchBox as El,
          recommendationsWrapper,
          selectedCardsDiv,
          searchInput,
        )
      }
    }
  })

  card.appendChild(text)
  recommendationsCardsDiv.appendChild(card)
}

// --- Datasources (static data) ---

const courses = [
  'Marketing management',
  'Financial management',
  'Financial statements',
  'Business process modelling',
  'Company policies',
  'Develop company strategies',
  'Plan medium to long term objectives',
  'Define organisational standards',
  'Assume responsibility for the management of a business',
  'Build trust',
]

const languages = ['Te Reo Māori', 'French', 'German', 'Portuguese', 'Hebrew']

const userLocations = [
  'Auckland Central (en)',
  'Blenheim (en)',
  'Cambridge (en)',
  'Dunedin (en)',
  'Gore (en)',
  'Greymouth (en)',
  'Hastings (en)',
  'Hāwera (en)',
  'Invercargill (en)',
  'Lower Hutt (en)',
  'Manukau (en)',
  'Napier (en)',
  'New Plymouth (en)',
  'North Shore (en)',
  'Porirua (en)',
  'Stratford (en)',
  'Upper Hutt (en)',
  'Waiheke Island (en)',
  'Wellington (en)',
  'Whangārei (en)',
  'Picton (en)',
  'Balclutha (en)',
  'Wairoa (en)',
  'Ōpunake (en)',
]

const skills = [
  'Communicate effectively in English',
  'Apply health and safety standards',
  'Work in a team',
  'Use digital collaboration tools',
  'Operate machinery safely',
  'Provide customer service',
  'Interpret technical drawings',
  'Manage time effectively',
  'Use accounting software',
  'Adapt to changing work environments',
]

const additionalHardSkills = [
  'Business Analysis',
  'Risk Management',
  'Market Research',
  'Data Visualisation Software',
  'Scientific Research Methodology',
  'Business Communication',
  'Management Systems Standards',
  'Business Analytics',
  'Management Consulting',
  'Analyse External Factors of Companies',
  'Build Business Relationships',
  'Advise on Efficiency Improvements',
  'Apply Change Management',
  'Identify Undetected Organisational Needs',
  'Analyse Business Plans',
]

const jobTitleIndustries = [
  'Fruit Production Owner',
  'Field Crop Grower',
  'Grape Grower',
  'Mixed Crop Farmer',
  'Outdoor Crop Production Owner',
  'Mixed Crop Farm Manager',
  'Indoor Crop Production Owner',
  'Fruit Production Manager',
  'Indoor Crop Production Manager',
  'Outdoor Crop Production Manager',
  'Horticulture Post-Harvest Owner',
  'Horticulture Post-Harvest Manager',
  'Nursery Production Owner',
  'Nursery Production Manager',
  'Vineyard Manager',
  'Apiarist',
  'Beef Cattle Farmer',
  'Dairy Farm Owner',
  'Deer Farmer',
  'Goat Farmer',
]

const workRelatedSkills = [
  'Communicate effectively in English',
  'Apply health and safety standards',
  'Work in a team',
  'Use digital collaboration tools',
  'Operate machinery safely',
  'Provide customer service',
  'Interpret technical drawings',
  'Manage time effectively',
  'Use accounting software',
  'Adapt to changing work environments',
]

const experiencedBasedSkills = [
  'Curriculum objectives',
  'Agritourism',
  'Act reliably',
  'Insurance market',
  'Characteristics of services',
]

// Function to extract job titles from the DOM element
const getExperiencedBasedJobs = (): string[] => [
  // Default fallback values if the element is not found or has no content

  // 'Job Title 1',
  // 'Job Title 2',
  // 'Job Title 3',
  // 'Job Title 4',
  // 'Job Title 5',
  // 'Job Title 6',
  // 'Job Title 7',
  // 'Job Title 8',
  // 'Job Title 9',
  // 'Job Title 10',
]

// Function to listen for repeatableChanged event and update job types
const observeElementForJobs = (element: El): void => {
  experiencedBasedJobs = getExperiencedBasedJobs(); // Initial population of job titles

  // get the containing form
  const form = element.closest('form') as HTMLFormElement;

  // Add event listener for repeatableChanged event
  form.addEventListener('repeatableChanged', (event: Event) => {
    // Verify this is a CustomEvent with detail
    if (!(event instanceof CustomEvent)) {
      console.error('[DEBUG_LOG] Event is not a CustomEvent:', event);
      return;
    }

    const customEvent = event as CustomEvent<RepeatableEvent>;
    const { detail } = customEvent;

    // Check if the event is for workexperience
    if (detail && detail.name === 'workexperience' && detail.entries && Array.isArray(detail.entries)) {
      // Extract type values from all entries
      let jobTypes: string[] = [];
      try {
        // First check if entries have the expected structure
        /* eslint-disable-next-line no-unused-vars */
        const hasValidEntries = detail.entries.some((entry) => entry && typeof entry === 'object' && entry.type &&
          typeof entry.type === 'object' &&
          'displayValue' in entry.type &&
          typeof entry.type.displayValue === 'string');

        jobTypes = (detail as RepeatableEvent).entries
          .map((entry) => {
            if (!entry.type) {
              console.log('[DEBUG_LOG] Entry missing type property:', entry);
              return null;
            }
            if (!entry.type.displayValue) {
              console.log('[DEBUG_LOG] Entry missing type.displayValue:', entry.type);
              return null;
            }
            return entry.type.displayValue;
          })
          .filter(Boolean) as string[];
      } catch (error) {
        console.error('[DEBUG_LOG] Error extracting job types:', error);
      }

      // Update experiencedBasedJobs with the extracted job types
      if (jobTypes.length > 0) {
        experiencedBasedJobs = jobTypes;

        // Also update the datasources object to ensure it's using the latest values
        datasources.experiencedBasedJobs = experiencedBasedJobs;

        // Update any existing search-box components that use experiencedBasedJobs
        const searchBoxes = document.querySelectorAll('.search-box');

        searchBoxes.forEach((searchBox) => {
          const el = searchBox as El;

          if (el.dataset.recommendationsDatasource === 'experiencedBasedJobs' && componentStateMap.has(el)) {
            const state = componentStateMap.get(el)!;

            // Get currently selected items to exclude them from the updated list
            const selectedCardsDiv = el.querySelector('.selected-cards') as HTMLDivElement;
            const selectedItems = Array.from(
              selectedCardsDiv?.querySelectorAll('.selected-card input[type="hidden"]') || [],
            ).map((input) => (input as HTMLInputElement).value);

            // Update the recommendations with the new job types, excluding selected items
            state.recommendations =
              experiencedBasedJobs.filter((job) => !selectedItems.includes(job));

            // Re-populate recommendations if they're visible
            const recommendationsWrapper = el.querySelector('.recommendations-cards-wrapper') as HTMLDivElement;
            const searchInput = el.querySelector('input[type="text"]') as HTMLInputElement;
            if (recommendationsWrapper && recommendationsWrapper.style.display !== 'none') {
              console.log('[DEBUG_LOG] Re-populating recommendations div');
              populateRecommendationsDiv(el, recommendationsWrapper, selectedCardsDiv, searchInput);
            }
          }
        });
      } else {
        console.log('[DEBUG_LOG] No job types extracted from entries');
      }
    } else {
      console.log('[DEBUG_LOG] Event is not for workexperience or has invalid format');
    }
  });
}

// This will be populated by the repeatableChanged event listener
let experiencedBasedJobs = getExperiencedBasedJobs();

const datasources = {
  courses,
  languages,
  userLocations,
  skills,
  experiencedBasedJobs,
  experiencedBasedSkills,
  jobTitleIndustries,
  additionalHardSkills,
  workRelatedSkills,
}

// --- Type definitions ---

// A handy way to check this only runs once: extend the Window interface to include a global flag
declare global {
  /* eslint-disable-next-line no-unused-vars */
  interface Window {
    experiencedBasedJobsObserverInitialized?: boolean;
  }
}

interface El extends Element {
  dataset: {
    datasource: string
    recommendationsDatasource?: string
    maxAllowedItems?: string
<<<<<<< HEAD
    selectionContainer?: string
=======
    required?: string
>>>>>>> ff6fbac2
  }
}

interface Field {
  [key: string]: any
  properties: {
    datasource: string
    maxAllowedItems?: string
    [key: string]: any
  }
}

// --- Global Event Listeners ---

// Close suggestions when clicking outside
document.addEventListener('click', (e) => {
  document.querySelectorAll('.search-box .suggestions').forEach((suggestionsDiv) => {
    const searchBox = suggestionsDiv.closest('.search-box')
    if (searchBox && !searchBox.contains(e.target as Node)) {
      (suggestionsDiv as HTMLElement).style.display = 'none'
    }
  })
})

function createSelectedCheckbox(fd: {
    name: string;
    id: string;
    label: { value: string; text: string };
    fieldType: string;
    enum: string[];
    required: boolean
  }) {
  const fieldset = document.createElement('div');
  fieldset.classList.add(`${fd.fieldType}-wrapper`);
  fieldset.dataset.id = fd.id;
  fieldset.innerHTML = ''

  const input = document.createElement('input');
  input.type = fd.fieldType;
  // eslint-disable-next-line prefer-destructuring
  input.value = fd.enum[0];
  input.id = fd.id;
  input.dataset.fieldType = `${fd.fieldType}-group`;
  input.name = fd.name;
  input.checked = true;
  fieldset.appendChild(input);

  const label = document.createElement('label');
  label.htmlFor = fd.id;
  label.classList.add('field-label');
  const span1 = document.createElement('span');
  span1.classList.add('text');
  // eslint-disable-next-line prefer-destructuring
  span1.textContent = fd.enum[1];
  label.appendChild(span1);
  fieldset.appendChild(label);

  return { fieldset, input };
}

document.addEventListener('input', (event) => {
  const element = (event.target as Element).closest('.search-box') as El

  if (element && componentStateMap.has(element)) {
    const searchInput = element.querySelector('input[type="text"]') as HTMLInputElement
    const query = searchInput.value.toLowerCase()
    const suggestionsDiv = element.querySelector('.suggestions') as HTMLElement
    suggestionsDiv.innerHTML = ''

    // the name of the selected items group container
    const groupContainerName = element.dataset.selectionContainer || 'extra_skills_cbg';

    if (query.length < 3) {
      suggestionsDiv.style.display = 'none'
      return
    }

    const state = componentStateMap.get(element)!
    const selectedCardsWrapper = element.querySelector('.selected-cards-wrapper') as HTMLDivElement
    const selectedCardsDiv = selectedCardsWrapper.querySelector('.selected-cards') as HTMLDivElement

    // Filter main datasource entries from the component's state
    const filtered = state.main.filter(
      (entry) => entry.toLowerCase().includes(query),
    )

    // Add suggestions from main datasource
    filtered.forEach((item) => {
      const div = document.createElement('div')
      div.classList.add('suggestion')
      div.textContent = item
      div.dataset.source = 'main'
      div.addEventListener('click', (e) => {
        if (element.classList.contains('max-items-reached')) {
          // prevent addition of items
          e.stopPropagation();
          return;
        }
        // Remove item from the main state
        state.main = state.main.filter((i) => i !== item)

        searchInput.value = ''
        suggestionsDiv.innerHTML = ''
        suggestionsDiv.style.display = 'none'

        // get the closest parent `.panel-wrapper` element
        const panelWrapper = searchInput.closest('.panel-wrapper') as HTMLDivElement

        // get the element contained in the panel-wrapper with a name = 'extra_skills_cbg'
        const groupContainerElement = panelWrapper.querySelector(`.panel-wrapper [name=${groupContainerName}]`) as HTMLInputElement;

        // if the element has a child input with a value of 0, then delete that child
        if (groupContainerElement.childElementCount > 0) {
          const extraSkillsCbgChildren = Array.from(
            groupContainerElement.querySelectorAll('input[type="checkbox"]'),
          ) as HTMLInputElement[];
          extraSkillsCbgChildren.forEach((checkbox) => {
            if (checkbox.value === '0') {
              checkbox.closest('.checkbox-wrapper')?.remove();
            }
          })
        }

        // get the number of children in the groupContainerElement
        const groupContainerChildrenCount = groupContainerElement.childElementCount;

        const fieldName = `${groupContainerName}_${groupContainerChildrenCount}`;

        const fd = {
          name: groupContainerName,
          id: fieldName,
          label: { value: 'item-abc', text: item },
          fieldType: 'checkbox',
          enum: ['item-abc', item],
          required: false,
        }
        const { fieldset, input } = createSelectedCheckbox(fd);

        groupContainerElement.appendChild(fieldset);
        input.click();

        // get all the checkboxes in the groupContainerElement and programmatically call click on them
        const extraSkillsCbgCheckboxes = Array.from(
          groupContainerElement.querySelectorAll('input[type="checkbox"]'),
        ) as HTMLInputElement[];
        extraSkillsCbgCheckboxes.forEach((checkbox) => {
          // if the checkbox is checked, do nothing
          if (checkbox.checked) {
            return;
          }
          checkbox.click();
        })

        createSelectedCard(item, selectedCardsDiv, searchInput, 'main')
      })
      suggestionsDiv.appendChild(div)
    })

    if (filtered.length > 0) {
      suggestionsDiv.style.display = 'block'
    } else {
      suggestionsDiv.style.display = 'none'
    }
  }
})

// --- Component Logic ---

function populateRecommendationsDiv(
  element: El,
  recommendationsCardsWrapper: HTMLDivElement,
  selectedCardsDiv: HTMLDivElement,
  inputEl: HTMLInputElement,
) {
  const recommendationsCards = recommendationsCardsWrapper.querySelector('.recommendations-cards') as HTMLDivElement
  if (!recommendationsCards) return
  recommendationsCards.innerHTML = ''

  if (!componentStateMap.has(element)) return
  const state = componentStateMap.get(element)!

  // Use available recommendations from the component's state
  const availableRecommendations = state.recommendations

  // Add up to 8 recommendations to the recommendations div
  for (let i = 0; i < 8 && i < availableRecommendations.length; i += 1) {
    createRecommendationCard(
      availableRecommendations[i],
      recommendationsCards,
      selectedCardsDiv,
      inputEl,
    )
  }
}

function initSearchBoxCounter(searchBox: El) {
  const maxAllowedItems = parseInt(searchBox.dataset.maxAllowedItems || '-1', 10);
  if (Number.isNaN(maxAllowedItems) || maxAllowedItems <= 0) {
    return;
  }

  const selectedCards = searchBox.querySelector('.selected-cards');
  if (!selectedCards) {
    return;
  }
  const inputWrapper = searchBox.querySelector('.search-box__input');

  // Create / attach counter element under the input
  let counter = inputWrapper?.querySelector('.counter');
  if (!counter) {
    counter = document.createElement('div');
    counter.className = 'counter';
    inputWrapper?.appendChild(counter);
  }

  function updateCounter() {
    const count = selectedCards?.querySelectorAll('.selected-card').length || 0;

    if (count === 0 || count < maxAllowedItems - 5) {
      if (counter) {
        counter.textContent = '';
      }
      return;
    }

    if (counter) {
      counter.textContent = `${count} of ${maxAllowedItems} added`;
      if (count >= maxAllowedItems) {
        counter.textContent += '. Remove an item to add a new one.'
        searchBox.classList.add('max-items-reached');
      } else {
        searchBox.classList.remove('max-items-reached');
      }
    }
  }

  // Observe for child additions/removals
  const observer = new MutationObserver(updateCounter);
  observer.observe(selectedCards, { childList: true });

  // Run initially
  updateCounter();
}

/**
 * Decorates a custom form field component
 * @param {HTMLElement} element - The DOM element containing the field wrapper. Refer to the documentation
 * for its structure for each component.
 * @param {Object} field - The form json object for the component.
 * @param {HTMLElement} parentElement - The parent element of the field.
 * @param {string} formId - The unique identifier of the form.
 */
/* eslint-disable-next-line no-unused-vars */
export default function decorate(element: El, field: Field, parentElement: HTMLElement, formId: String) {
  const { datasource } = field.properties
  const selectionContainer = field.properties['selection-container'] || 'extra_skills_cbg';
  const recommendationsDatasource = field.properties['recommendations-datasource'] || 'experiencedBasedJobs'
  const selectionLabel = field.properties['selection-label']
  const recommendationsLabel = field.properties['recommendations-label']
  const emptySelectionMessage = field.properties['empty-selection-message']
  const emptyRecommendationsMessage = field.properties['empty-recommendations-message']
  const showRecommendations = field.properties['show-recommendations'] || false

  // if the required property is on the field, then add it as a data attribute
  if (field.properties.required) {
    element.dataset.required = 'true'
  }

  // Set up the event listener for repeatableChanged events
  // This only needs to be done once when the page loads
  // Using setTimeout to ensure the DOM has loaded before attaching the event listener
  if (recommendationsDatasource === 'experiencedBasedJobs' && !window.experiencedBasedJobsObserverInitialized) {
    // Set the flag immediately to prevent multiple setTimeout calls
    window.experiencedBasedJobsObserverInitialized = true;

    onElementAdded(element).then((connectedEl) => {
      observeElementForJobs(connectedEl);
    });
  }

  element.classList.add('search-box')
  element.dataset.datasource = datasource
  element.dataset.selectionContainer = selectionContainer
  element.dataset.recommendationsDatasource = recommendationsDatasource
  element.dataset.maxAllowedItems = field.properties.maxAllowedItems

  // --- Initialize State for this component instance ---
  const mainData = datasources[datasource as keyof typeof datasources] || []
  const recData = datasources[recommendationsDatasource as keyof typeof datasources] || []
  componentStateMap.set(element, {
    main: [...mainData], // Use spread to create a copy
    recommendations: [...recData], // Use spread to create a copy
  })

  // --- Build DOM ---
  const inputEl = element.querySelector('input') as HTMLInputElement
  const container = document.createElement('div')
  container.className = 'search-box__input'

  if (inputEl) {
    container.appendChild(inputEl)
  }

  // add the container to the element but place it just before the last element
  const descriptionEl = element.querySelector('.field-description')
  if (descriptionEl) {
    element.insertBefore(container, descriptionEl)
  } else {
    element.appendChild(container)
  }

  const suggestionsDiv = addSuggestionDiv()
  const selectedCardsDiv = addSelectedCardsDiv(selectionLabel, emptySelectionMessage)
  const recommendationsCardsDiv = addRecommendationsCardsDiv(
    recommendationsLabel,
    emptyRecommendationsMessage,
  )

  recommendationsCardsDiv.style.display = showRecommendations ? 'block' : 'none'

  element.appendChild(selectedCardsDiv)
  element.appendChild(recommendationsCardsDiv)
  container.appendChild(suggestionsDiv)

  // Populate initial recommendations
  if (showRecommendations) {
    populateRecommendationsDiv(element, recommendationsCardsDiv, selectedCardsDiv, inputEl)
  }

  initSearchBoxCounter(element)

  return element
}<|MERGE_RESOLUTION|>--- conflicted
+++ resolved
@@ -453,11 +453,8 @@
     datasource: string
     recommendationsDatasource?: string
     maxAllowedItems?: string
-<<<<<<< HEAD
     selectionContainer?: string
-=======
     required?: string
->>>>>>> ff6fbac2
   }
 }
 
