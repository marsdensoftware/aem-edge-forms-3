--- conflicted
+++ resolved
@@ -428,11 +428,7 @@
         if (counter) {
             counter.textContent = `${count} of ${maxAllowedItems} added`;
             if (count >= maxAllowedItems) {
-<<<<<<< HEAD
-                counter.textContent += '. Remove a skill to add a new one.';
-=======
                 counter.textContent += '. Remove an item to add a new one.';
->>>>>>> 0cfd9aa7
                 searchBox.classList.add('max-items-reached');
             }
             else {
