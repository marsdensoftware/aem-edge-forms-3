/*************************
      Main Colours
*************************/

// Primary Colours
$color-primary: #017ac9; // MSD Blue
$color-primary-navy: #134276; // MSD Navy
$color-primary-dark-navy: #162c45; // MSD Dark Navy
$color-accent: #017ac9; // Same as MSD Blue
$color-primary-dark: #0160a6; // Darker blue
$color-primary-darker: #014f8a; // Even darker blue

// Secondary Colours
$color-secondary: #9ba5b7;
$color-secondary-teal: #35c0ba; // MSD Teal
$color-secondary-accessible-teal: #23807b; // Accessible Teal
$color-secondary-salmon: #f75c58; // MSD Salmon
$color-secondary-purple: #3a54a1; // MSD Purple

// Tertiary Colours
$color-tertiary-green: #06b271;
$color-tertiary-green-light: #e0f0de;
$color-tertiary-grey: #696969;

// Neutral Colours
$color-grey-black-05: #f2f2f2;
$color-grey-black-10: #dddddd;
$color-grey-black-20: #cccccc;
$color-grey-black-40: #999999;
$color-grey-black-60: #706868;
$color-grey-black-80: #2e2e2e;
$color-grey-black-100: #000000;
$color-white: #ffffff;

// Feedback Colours
$color-feedback-green: #388314;
$color-feedback-orange: #fa7f14;
$color-feedback-red: #d03633;
$color-feedback-pink: #b53cde;

/*************************
      Shades
*************************/

// Shades Navy
$color-shade-navy-60: #718ead;
$color-shade-navy-45: #95aac1;
$color-shade-navy-40: #a1b3c8;
$color-shade-navy-30: #b8c6d6;
$color-shade-navy-20: #d0d9e4;

// Shades Blue
$color-shade-blue-60: #67afdf;
$color-shade-blue-40: #99cae9;
$color-shade-blue-25: #bfdef1;
$color-shade-blue-10: #e6f2fa;
$color-shade-blue-04: #f5fafd;

// Shades Red
$color-shade-red-15: #f8e1e0;
$color-shade-red-05: #fdf5f5;

/*************************
      Gradients
*************************/

$color-gradient-blue: linear-gradient(
  135deg,
  $color-primary 25%,
  $color-primary-navy 100%
);

$color-gradient-green: linear-gradient(
  135deg,
  $color-secondary-teal 25%,
  $color-secondary-accessible-teal 100%
);

$color-gradient-light: linear-gradient(
  135deg,
  $color-grey-black-20 25%,
  $color-grey-black-40 100%
);

$color-gradient-grey-dark: linear-gradient(
  135deg,
  $color-grey-black-60 25%,
  $color-grey-black-80 100%
);

/************************
      Semantic Use
*************************/

// UI Text
$text-dark-primary: #333333;
$text-accent: $color-primary;
$text-dark: $color-primary-navy;
$text-primary: $color-grey-black-80;
$text-secondary: $color-grey-black-60;
$text-white: $color-white;
$text-error: $color-feedback-red;
$text-success: $color-feedback-green;

// UI Background
$bg-accent: $color-primary;
$bg-dark: $color-primary-navy;
$bg-primary: $color-white;
$bg-secondary: $color-grey-black-05;
$bg-tertiary: $color-grey-black-10;
$bg-error: $color-feedback-red;
$bg-success: $color-feedback-green;
$bg-warning: $color-feedback-orange;
$bg-light-secondary: $color-shade-blue-04;

// Contextual Help Backgrounds (semantic)
$bg-contextual-help-primary: $bg-primary;
$bg-contextual-help-secondary: $color-shade-blue-10;
$bg-contextual-help-tertiary: $color-primary-dark-navy;

// UI Icons
$icon-accent: $color-primary;
$icon-dark: $color-primary-navy;
$icon-primary: $color-grey-black-80;
$icon-secondary: $color-grey-black-60;
$icon-light: $color-white;
$icon-error: $color-feedback-red;
$icon-success: $color-feedback-green;
$icon-warning: $color-feedback-orange;

// UI Stroke
$stroke-accent: $color-primary;
$stroke-primary: $color-grey-black-80;
$stroke-secondary: $color-grey-black-60;
$stroke-tertiary: $color-shade-navy-40;
$stroke-dark: $color-primary-navy;
$stroke-error: $color-feedback-red;
$stroke-focus: $color-feedback-pink;

// border
$color-border-secondary: #d0d9e4;

// Input stroke widths
$stroke-input-stroke: 2px;
$stroke-hover-stroke: 2px;

// input field background colour
$bg-light-primary: $color-white;
<<<<<<< HEAD
$bg-light-secondary: $color-shade-blue-04;
=======
$bg-light-secondary: $color-shade-blue-04;

// Wizard background colours
$color-gradient-wizard-dark: linear-gradient(
                135deg,
                $color-primary 25%,
                $color-primary-navy 100%
);

$color-gradient-wizard-light: linear-gradient(
                135deg,
                $color-shade-blue-10 25%,
                $color-shade-blue-25 100%
);

// Semantic tokens
$bg-wizard-dark: $color-gradient-wizard-dark;
$bg-wizard-light: $color-gradient-wizard-light;

/*$bg-wizard-dark: linear-gradient(135deg, $color-primary 25%, $color-primary-navy 100%);
$bg-wizard-light: linear-gradient(135deg, $color-shade-blue-10 25%, $color-shade-blue-25 100%);*/

>>>>>>> ee6ca5c5
<|MERGE_RESOLUTION|>--- conflicted
+++ resolved
@@ -146,29 +146,4 @@
 
 // input field background colour
 $bg-light-primary: $color-white;
-<<<<<<< HEAD
-$bg-light-secondary: $color-shade-blue-04;
-=======
-$bg-light-secondary: $color-shade-blue-04;
-
-// Wizard background colours
-$color-gradient-wizard-dark: linear-gradient(
-                135deg,
-                $color-primary 25%,
-                $color-primary-navy 100%
-);
-
-$color-gradient-wizard-light: linear-gradient(
-                135deg,
-                $color-shade-blue-10 25%,
-                $color-shade-blue-25 100%
-);
-
-// Semantic tokens
-$bg-wizard-dark: $color-gradient-wizard-dark;
-$bg-wizard-light: $color-gradient-wizard-light;
-
-/*$bg-wizard-dark: linear-gradient(135deg, $color-primary 25%, $color-primary-navy 100%);
-$bg-wizard-light: linear-gradient(135deg, $color-shade-blue-10 25%, $color-shade-blue-25 100%);*/
-
->>>>>>> ee6ca5c5
+$bg-light-secondary: $color-shade-blue-04;