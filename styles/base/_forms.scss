--- conflicted
+++ resolved
@@ -1,29 +1,3 @@
-<<<<<<< HEAD
-
-// Typography tokens for form elements
-
-main .form label,
-main .form legend {
-  font-size: $font-size-label;
-  font-weight: $font-weight-bold;
-}
-
-main .form input,
-main .form textarea,
-main .form select {
-  font-size: $font-size-default;
-  font-weight: $font-weight-regular;
-}
-
-main .form .field-label {
-  font-size: $font-size-large;
-  font-weight: $font-weight-medium;
-}
-
-main .form button {
-  font-size: $font-size-default;
-  font-weight: $font-weight-regular;
-=======
 @use '../settings' as *;
 // Default style
 label,
@@ -212,5 +186,4 @@
       }
     }
   }
->>>>>>> 51e1a600
 }