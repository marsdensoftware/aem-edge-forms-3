@use '../settings' as *;

/********************
   INPUT DEFAULT
********************/
label,
input[type='text'],
input[type='radio'],
input[type='checkbox'] {
  cursor: pointer;
}

fieldset {
  border: 0;
}

.multiline-wrapper {
  label {
    margin-bottom: 8px;
    display: block;
  }
}

textarea {
  width: 100%;
  display: block;
  border: 2px solid $stroke-tertiary;
  border-radius: $border-radius-mid;
  padding: $spacing-400;
  font-family: inherit;
  font-size: 20px;
  color: $text-primary;
  margin-bottom: 32px;

  &::placeholder {
    color: $text-secondary;
  }

  &:focus,
  &:active,
  &:focus-visible,
  &:hover {
    border-color: $color-primary;
  }
}

/********************
   INPUT NUMBER
********************/
.number-wrapper {
  display: flex;
  flex-direction: column;

  label {
    font-size: 20px;
    line-height: 120%;
    font-weight: 500;
    margin-bottom: 4px;
    color: $text-secondary;
  }

  input[type='number'] {
    display: flex;
    padding: $spacing-400;
    align-items: center;
    gap: $spacing-200;
    align-self: stretch;
    border-radius: $border-radius-mid;
    border: 2px solid $stroke-tertiary;
    background: $bg-light-secondary;
    font-family: $font-family;
    font-size: 20px;
    line-height: 120%;
    caret-color: $color-primary;

    &::placeholder {
      color: $text-secondary;
    }

    &:focus-visible,
    &:focus,
    &:active,
    &:hover {
      border-color: $stroke-accent;
      outline: $stroke-accent;
    }
  }
}

%label-common-style {
  @extend %state-focus;
  color: $text-secondary;
  font-size: 20px;
  font-weight: 500;
  display: flex;
  align-items: center;
}

/********************
   INPUT EMAIL
********************/

.email-wrapper {
  display: flex;
  flex-direction: column;

  .field-label {
    font-size: 20px;
    line-height: 120%;
    font-weight: 500;
    margin-bottom: 4px;
    color: $text-secondary;
    font-family: $font-family;
  }

  input[type='email'] {
    display: flex;
    padding: $spacing-400;
    align-items: center;
    gap: $spacing-200;
    align-self: stretch;
    border-radius: $border-radius-mid;
    border: 2px solid $stroke-tertiary;
    background: $bg-light-secondary;
    font-family: $font-family;
    font-size: 20px;
    line-height: 120%;
    caret-color: $color-primary;
    color: $text-primary;

    &::placeholder {
      color: $text-secondary;
    }

    &:focus-visible,
    &:focus,
    &:active,
    &:hover {
      border-color: $stroke-accent;
      outline: $stroke-accent;
    }
  }
}

/********************************************************
FORM required asterisk for radio and checkbox group
********************************************************/

.radio-group-wrapper[data-required='true'],
.checkbox-group-wrapper[data-required='true'] {
  > legend.field-label::after {
    content: '*';
    color: var(--form-error-color);
    padding-inline-start: 0.3125rem;
  }
}

/********************
 FORM ERROR MESSAGE
********************/

main .form form .field-wrapper.field-invalid .field-description {
  position: relative;
  padding-left: 24px; // Adjusted for 16px icon
  margin-top: $spacing-200;
  color: $text-dark;
  font-family: $font-family;
  font-size: $size-font-body-small;
  font-style: normal;
  font-weight: 400;
  line-height: 1.6; // 160%

  &::before {
    content: '';
    position: absolute;
    top: 3px; /* Adjusted for vertical alignment */
    left: 0;
    width: 16px;
    height: 16px;
    background-image: url("data:image/svg+xml,%3Csvg xmlns='http://www.w3.org/2000/svg' width='16' height='16' viewBox='0 0 16 16' fill='none'%3E%3Cpath d='M7.16681 9.52825V5.86075H8.83347V9.52825H7.16681Z' fill='%23D03633'/%3E%3Cpath d='M7.16681 10.7506V11.9731H8.83347V10.7506H7.16681Z' fill='%23D03633'/%3E%3Cpath fill-rule='evenodd' clip-rule='evenodd' d='M8.00012 0.199867L15.7105 14.3346H0.289795L8.00012 0.199867ZM8.00012 3.68025L3.09745 12.6679H12.9028L8.00012 3.68025Z' fill='%23D03633'/%3E%3C/svg%3E");
    background-repeat: no-repeat;
    background-position: center;
    background-size: contain;
  }
}

// main.wizard--bg-dark {
//   background: linear-gradient(135deg, #017ac9 25%, #134276 100%) !important;
//   color: #fff;
// }

// main.wizard--bg-light {
//   background: linear-gradient(135deg, #e6f2fa 25%, #bfdef1 100%) !important;
//   color: #333;
// }

/*added this for responsive testing, need to use grids then can remove Rebecca*/
.typography-wrapper,
.default-content-wrapper {
  width: 100%;
  margin: 0 auto;
  max-width: 1200px; // $max-width-content

  // Fluid side padding: scales between 16px and 64px from mobile to desktop
  padding-left: clamp(1rem, 5vw, 4rem);
  padding-right: clamp(1rem, 5vw, 4rem);
}

/* ------------------------------
   Dark Blue Gradient background
------------------------------ */
main.wizard--bg-dark {
  // background: var(
  //   --Gradient-Blue,
  //   linear-gradient(
  //     135deg,
  //     var(--Brand-MSD-Blue, #017ac9) 25%,
  //     var(--Brand-MSD-Navy, #134276) 100%
  //   )
  // );
  color: var(--Text-Light, #fff);

  .text-wrapper,
  .number-wrapper,
  .email-wrapper,
  .radio-wrapper {
    label,
    .field-label {
      color: $color-white;
    }

    input,
    textarea {
      color: $color-white;

      &::placeholder {
        color: rgba($color-white, 0.75);
      }
    }
  }

  h1,
  h2,
  h3,
  h4,
  h5,
  h6,
  p,
  .subtitle {
    color: $color-white;
    background: none;
    -webkit-text-fill-color: $color-white;
    background-clip: unset;
    -webkit-background-clip: unset;
  }
}

/* ------------------------------
   Light Blue Gradient background
------------------------------ */
main.wizard--bg-light {
  // background: linear-gradient(
  //   135deg,
  //   var(--Shades-Blues-Blue-10, #e6f2fa) 25%,
  //   var(--Shades-Blues-Blue-25, #bfdef1) 100%
  // );
  color: var(--Text-Dark, #333);

  h1,
  h2,
  h3,
  h4,
  h5,
  h6 {
    color: $text-primary;
    font-family: $font-family;
    margin-bottom: $spacing-600;

    &:last-child:not(:first-child) {
      margin-bottom: 0;
    }

    background: $color-gradient-blue;
    background-clip: text;
    -webkit-background-clip: text;
    -webkit-text-fill-color: transparent;
  }

  p,
  .subtitle,
  .straptitle {
    color: $text-secondary;
    font-family: $font-family;
    font-size: 1rem;
    line-height: 1.6;
  }
}

// Background pattern and gradients
main.wizard--bg-dark,
main.wizard--bg-light {
  position: relative;
  z-index: 1;
}

main.wizard--bg-dark::before,
main.wizard--bg-light::before {
  content: '';
  position: absolute;
  top: 0;
  right: 0;
  width: 400px;
  height: 400px;
  z-index: 0;
  pointer-events: none;
  background-repeat: no-repeat;
  background-size: contain;
}

@media (max-width: 743px) {
  main.wizard--bg-dark::before,
  main.wizard--bg-light::before {
    background-image: none;
  }
}

@media (min-width: 744px) and (max-width: 1279px) {
  main.wizard--bg-dark::before,
  main.wizard--bg-light::before {
<<<<<<< HEAD
    background-image: url('../../images/mymsd-unity-pattern-bottom-left.svg');
    background-position: top right;
    transform: rotate(180deg);
    transform-origin: center;
    top: 100px; // pushes the pattern below the nav
    right: 0;
    width: 400px;
    height: 400px;
=======
    top: 100px;
    background-image: url('../../images/mymsd-unity-pattern-top-right.svg');
    background-position: top right;
    background-repeat: no-repeat;
    background-size: auto;
>>>>>>> 2771cd83
  }
}

@media (min-width: 1280px) {
  main.wizard--bg-dark::before,
  main.wizard--bg-light::before {
    background-image: url('../../images/mymsd-unity-pattern-bottom-left.svg');
<<<<<<< HEAD
    top: auto;
    right: auto;
    bottom: 0;
    left: 0;
=======
>>>>>>> 2771cd83
    background-position: bottom left;
    transform: none;
    width: 400px;
    height: 400px;
  }
}<|MERGE_RESOLUTION|>--- conflicted
+++ resolved
@@ -307,14 +307,13 @@
 main.wizard--bg-light::before {
   content: '';
   position: absolute;
-  top: 0;
-  right: 0;
-  width: 400px;
-  height: 400px;
+  inset: 0;
   z-index: 0;
+  background-image: url('../../images/mymsd-unity-pattern-bottom-left.svg');
+  background-repeat: no-repeat;
+  background-size: auto;
+  background-position: bottom left;
   pointer-events: none;
-  background-repeat: no-repeat;
-  background-size: contain;
 }
 
 @media (max-width: 743px) {
@@ -324,42 +323,21 @@
   }
 }
 
-@media (min-width: 744px) and (max-width: 1279px) {
+@include media('tablet') {
   main.wizard--bg-dark::before,
   main.wizard--bg-light::before {
-<<<<<<< HEAD
-    background-image: url('../../images/mymsd-unity-pattern-bottom-left.svg');
-    background-position: top right;
-    transform: rotate(180deg);
-    transform-origin: center;
-    top: 100px; // pushes the pattern below the nav
-    right: 0;
-    width: 400px;
-    height: 400px;
-=======
     top: 100px;
     background-image: url('../../images/mymsd-unity-pattern-top-right.svg');
     background-position: top right;
     background-repeat: no-repeat;
     background-size: auto;
->>>>>>> 2771cd83
-  }
-}
-
-@media (min-width: 1280px) {
+  }
+}
+
+@include media('desktop') {
   main.wizard--bg-dark::before,
   main.wizard--bg-light::before {
     background-image: url('../../images/mymsd-unity-pattern-bottom-left.svg');
-<<<<<<< HEAD
-    top: auto;
-    right: auto;
-    bottom: 0;
-    left: 0;
-=======
->>>>>>> 2771cd83
     background-position: bottom left;
-    transform: none;
-    width: 400px;
-    height: 400px;
   }
 }