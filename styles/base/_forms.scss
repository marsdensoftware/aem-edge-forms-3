@use '../settings' as *;

/********************
   INPUT DEFAULT
********************/
label,
input[type='text'],
input[type='radio'],
input[type='checkbox'] {
  cursor: pointer;
}

.multiline-wrapper label {
  display: block;
  margin-bottom: 8px;
}

textarea {
  width: 100%;
  display: block;
  border: 2px solid $stroke-tertiary;
  border-radius: $border-radius-mid;
  padding: $spacing-400;
  font-family: inherit;
  font-size: 20px;
  color: $text-primary;
  margin-bottom: 32px;

  &::placeholder {
    color: $text-secondary;
  }

  &:focus,
  &:active,
  &:focus-visible,
  &:hover {
    border-color: $color-primary;
  }
}

/********************
   INPUT NUMBER
********************/
.number-wrapper {
  display: flex;
  flex-direction: column;

  label {
    font-size: 20px;
    line-height: 120%;
    font-weight: 500;
    margin-bottom: 4px;
    color: $text-secondary;
  }

  input[type='number'] {
    display: flex;
    padding: $spacing-400;
    align-items: center;
    gap: $spacing-200;
    align-self: stretch;
    border-radius: $border-radius-mid;
    border: 2px solid $stroke-tertiary;
    background: $bg-light-secondary;
    font-family: $font-family;
    font-size: 20px;
    line-height: 120%;
    caret-color: $color-primary;

    &::placeholder {
      color: $text-secondary;
    }

    &:focus,
    &:active,
    &:focus-visible,
    &:hover {
      border-color: $stroke-accent;
      outline: $stroke-accent;
    }
  }
}

/********************
   INPUT EMAIL
********************/
.email-wrapper {
  display: flex;
  flex-direction: column;

  .field-label {
    font-size: 20px;
    line-height: 120%;
    font-weight: 500;
    margin-bottom: 4px;
    color: $text-secondary;
    font-family: $font-family;
  }

  input[type='email'] {
    display: flex;
    padding: $spacing-400;
    align-items: center;
    gap: $spacing-200;
    align-self: stretch;
    border-radius: $border-radius-mid;
    border: 2px solid $stroke-tertiary;
    background: $bg-light-secondary;
    font-family: $font-family;
    font-size: 20px;
    line-height: 120%;
    caret-color: $color-primary;
    color: $text-primary;

    &::placeholder {
      color: $text-secondary;
    }

    &:focus,
    &:active,
    &:focus-visible,
    &:hover {
      border-color: $stroke-accent;
      outline: $stroke-accent;
    }
  }
}

/********************************************************
FORM required asterisk for radio and checkbox group
********************************************************/
.radio-group-wrapper[data-required='true'],
.checkbox-group-wrapper[data-required='true'] {
  > legend.field-label::after {
    content: '*';
    color: var(--form-error-color);
    padding-inline-start: 0.3125rem;
  }
}

/********************
 FORM ERROR MESSAGE
********************/
.form form .field-wrapper.field-invalid .field-description {
  position: relative;
  padding-left: clamp(1rem, 5vw, 4rem);
  padding-right: clamp(1rem, 5vw, 4rem);
  margin-top: $spacing-200;
  color: $text-dark;
  font-family: $font-family;
  font-size: $size-font-body-small;
  font-style: normal;
  font-weight: 400;
  line-height: 1.6;

  &::before {
    content: '';
    position: absolute;
    top: 3px;
    left: 0;
    width: 16px;
    height: 16px;
    background: url("data:image/svg+xml,%3Csvg xmlns='http://www.w3.org/2000/svg' width='16' height='16' viewBox='0 0 16 16' fill='none'%3E%3Cpath d='M7.16681 9.52825V5.86075H8.83347V9.52825H7.16681Z' fill='%23D03633'/%3E%3Cpath d='M7.16681 10.7506V11.9731H8.83347V10.7506H7.16681Z' fill='%23D03633'/%3E%3Cpath fill-rule='evenodd' clip-rule='evenodd' d='M8.00012 0.199867L15.7105 14.3346H0.289795L8.00012 0.199867ZM8.00012 3.68025L3.09745 12.6679H12.9028L8.00012 3.68025Z' fill='%23D03633'/%3E%3C/svg%3E")
      no-repeat center / contain;
  }
<<<<<<< HEAD
}

/* ------------------------------
   Light Blue Gradient background
------------------------------ */
.wizard--bg-light,
.wizard--bg-mid {
  color: $text-primary;

  h1,
  h2,
  h3 {
    color: $text-primary;
    font-family: $font-family;
    margin-bottom: $spacing-400;
    background: $color-gradient-blue;
    background-clip: text;
    -webkit-background-clip: text;
    -webkit-text-fill-color: transparent;

    &:last-child:not(:first-child) {
      margin-bottom: 0;
    }
  }

  h4,
  h5,
  h6 {
    color: $color-primary-navy;
    font-family: $font-family;
    margin-bottom: 0;

    &:last-child:not(:first-child) {
      margin-bottom: 0;
    }
  }

  p,
  .subtitle,
  .straptitle {
    color: $text-secondary;
    font-family: $font-family;
    line-height: 1.6;
  }
}

/* ------------------------------
   Dark Blue Gradient background
------------------------------ */
.wizard--bg-dark {
  color: $color-white;

  .text-wrapper,
  .number-wrapper,
  .email-wrapper,
  .radio-wrapper {
    label,
    .field-label {
      color: $color-white;
    }

    input,
    textarea {
      color: $color-white;

      &::placeholder {
        color: rgba($color-white, 0.75);
      }
    }
  }

  h1,
  h2,
  h3 {
    color: $color-white;
    background: none;
    background-clip: unset;
    -webkit-background-clip: unset;
    -webkit-text-fill-color: $color-white;
    font-family: $font-family;
    margin-bottom: $spacing-600;

    &:last-child:not(:first-child) {
      margin-bottom: 0;
    }
  }

  h4,
  h5,
  h6 {
    color: $color-white;
    font-family: $font-family;
    margin-bottom: $spacing-100;

    &:last-child:not(:first-child) {
      margin-bottom: 0;
    }
  }

  p,
  .subtitle {
    color: $color-white;
  }
}

// Background pattern and gradients
.wizard--bg-dark,
.wizard--bg-mid,
.wizard--bg-light {
  position: relative;
  z-index: 1;
}

.wizard--bg-dark::before,
.wizard--bg-mid::before {
  content: '';
  position: absolute;
  inset: 0;
  z-index: 0;
  background-image: url('/images/mymsd-unity-pattern-bottom-left.svg');
  background-repeat: no-repeat;
  background-size: auto;
  background-position: bottom left;
  pointer-events: none;
}

.wizard--bg-light::before {
  content: '';
  position: absolute;
  inset: 0;
  z-index: 0;
  background-image: url('/images/mymsd-unity-pattern-top-right-light.svg');
  background-repeat: no-repeat;
  background-size: auto;
  background-position: top right;
  pointer-events: none;
}

@media (max-width: 743px) {
  .wizard--bg-dark::before,
  .wizard--bg-mid::before,
  .wizard--bg-light::before {
    background-image: none;
  }
}

@include media('tablet') {
  .wizard--bg-dark::before,
  .wizard--bg-mid::before {
    top: 100px;
    background-image: url('/images/mymsd-unity-pattern-top-right.svg');
    background-position: top right;
  }

  .wizard--bg-light::before {
    top: 100px;
    background-image: url('/images/mymsd-unity-pattern-top-right-light.svg');
    background-position: top right;
  }
}

@include media('desktop') {
  .wizard--bg-dark::before,
  .wizard--bg-mid::before {
    background-image: url('/images/mymsd-unity-pattern-bottom-left.svg');
    background-position: bottom left;
  }

  .wizard--bg-light::before {
    background-image: url('/images/mymsd-unity-pattern-top-right-light.svg');
    background-position: top right;
  }
=======
>>>>>>> 065a3839
}<|MERGE_RESOLUTION|>--- conflicted
+++ resolved
@@ -163,179 +163,4 @@
     background: url("data:image/svg+xml,%3Csvg xmlns='http://www.w3.org/2000/svg' width='16' height='16' viewBox='0 0 16 16' fill='none'%3E%3Cpath d='M7.16681 9.52825V5.86075H8.83347V9.52825H7.16681Z' fill='%23D03633'/%3E%3Cpath d='M7.16681 10.7506V11.9731H8.83347V10.7506H7.16681Z' fill='%23D03633'/%3E%3Cpath fill-rule='evenodd' clip-rule='evenodd' d='M8.00012 0.199867L15.7105 14.3346H0.289795L8.00012 0.199867ZM8.00012 3.68025L3.09745 12.6679H12.9028L8.00012 3.68025Z' fill='%23D03633'/%3E%3C/svg%3E")
       no-repeat center / contain;
   }
-<<<<<<< HEAD
-}
-
-/* ------------------------------
-   Light Blue Gradient background
------------------------------- */
-.wizard--bg-light,
-.wizard--bg-mid {
-  color: $text-primary;
-
-  h1,
-  h2,
-  h3 {
-    color: $text-primary;
-    font-family: $font-family;
-    margin-bottom: $spacing-400;
-    background: $color-gradient-blue;
-    background-clip: text;
-    -webkit-background-clip: text;
-    -webkit-text-fill-color: transparent;
-
-    &:last-child:not(:first-child) {
-      margin-bottom: 0;
-    }
-  }
-
-  h4,
-  h5,
-  h6 {
-    color: $color-primary-navy;
-    font-family: $font-family;
-    margin-bottom: 0;
-
-    &:last-child:not(:first-child) {
-      margin-bottom: 0;
-    }
-  }
-
-  p,
-  .subtitle,
-  .straptitle {
-    color: $text-secondary;
-    font-family: $font-family;
-    line-height: 1.6;
-  }
-}
-
-/* ------------------------------
-   Dark Blue Gradient background
------------------------------- */
-.wizard--bg-dark {
-  color: $color-white;
-
-  .text-wrapper,
-  .number-wrapper,
-  .email-wrapper,
-  .radio-wrapper {
-    label,
-    .field-label {
-      color: $color-white;
-    }
-
-    input,
-    textarea {
-      color: $color-white;
-
-      &::placeholder {
-        color: rgba($color-white, 0.75);
-      }
-    }
-  }
-
-  h1,
-  h2,
-  h3 {
-    color: $color-white;
-    background: none;
-    background-clip: unset;
-    -webkit-background-clip: unset;
-    -webkit-text-fill-color: $color-white;
-    font-family: $font-family;
-    margin-bottom: $spacing-600;
-
-    &:last-child:not(:first-child) {
-      margin-bottom: 0;
-    }
-  }
-
-  h4,
-  h5,
-  h6 {
-    color: $color-white;
-    font-family: $font-family;
-    margin-bottom: $spacing-100;
-
-    &:last-child:not(:first-child) {
-      margin-bottom: 0;
-    }
-  }
-
-  p,
-  .subtitle {
-    color: $color-white;
-  }
-}
-
-// Background pattern and gradients
-.wizard--bg-dark,
-.wizard--bg-mid,
-.wizard--bg-light {
-  position: relative;
-  z-index: 1;
-}
-
-.wizard--bg-dark::before,
-.wizard--bg-mid::before {
-  content: '';
-  position: absolute;
-  inset: 0;
-  z-index: 0;
-  background-image: url('/images/mymsd-unity-pattern-bottom-left.svg');
-  background-repeat: no-repeat;
-  background-size: auto;
-  background-position: bottom left;
-  pointer-events: none;
-}
-
-.wizard--bg-light::before {
-  content: '';
-  position: absolute;
-  inset: 0;
-  z-index: 0;
-  background-image: url('/images/mymsd-unity-pattern-top-right-light.svg');
-  background-repeat: no-repeat;
-  background-size: auto;
-  background-position: top right;
-  pointer-events: none;
-}
-
-@media (max-width: 743px) {
-  .wizard--bg-dark::before,
-  .wizard--bg-mid::before,
-  .wizard--bg-light::before {
-    background-image: none;
-  }
-}
-
-@include media('tablet') {
-  .wizard--bg-dark::before,
-  .wizard--bg-mid::before {
-    top: 100px;
-    background-image: url('/images/mymsd-unity-pattern-top-right.svg');
-    background-position: top right;
-  }
-
-  .wizard--bg-light::before {
-    top: 100px;
-    background-image: url('/images/mymsd-unity-pattern-top-right-light.svg');
-    background-position: top right;
-  }
-}
-
-@include media('desktop') {
-  .wizard--bg-dark::before,
-  .wizard--bg-mid::before {
-    background-image: url('/images/mymsd-unity-pattern-bottom-left.svg');
-    background-position: bottom left;
-  }
-
-  .wizard--bg-light::before {
-    background-image: url('/images/mymsd-unity-pattern-top-right-light.svg');
-    background-position: top right;
-  }
-=======
->>>>>>> 065a3839
 }