--- conflicted
+++ resolved
@@ -189,8 +189,6 @@
 //   color: #fff;
 // }
 
-<<<<<<< HEAD
-=======
 // main.wizard--bg-light {
 //   background: linear-gradient(135deg, #e6f2fa 25%, #bfdef1 100%) !important;
 //   color: #333;
@@ -203,66 +201,14 @@
   margin: 0 auto;
   max-width: 1200px; // $max-width-content
 
->>>>>>> d91560df
   // Fluid side padding: scales between 16px and 64px from mobile to desktop
   padding-left: clamp(1rem, 5vw, 4rem);
   padding-right: clamp(1rem, 5vw, 4rem);
 }
-<<<<<<< HEAD
-/* ------------------------------
-   Light Blue Gradient background
------------------------------- */
-.wizard--bg-light,
-.wizard--bg-mid {
-  color: $text-primary;
-
-  h1,
-  h2,
-  h3 {
-    color: $text-primary;
-    font-family: $font-family;
-    margin-bottom: $spacing-600;
-
-    &:last-child:not(:first-child) {
-      margin-bottom: 0;
-    }
-
-    background: $color-gradient-blue;
-    background-clip: text;
-    -webkit-background-clip: text;
-    -webkit-text-fill-color: transparent;
-  }
-
-  h4,
-  h5,
-  h6 {
-    color: $color-primary-navy;
-    font-family: $font-family;
-    margin-bottom: 0;
-
-    &:last-child:not(:first-child) {
-      margin-bottom: 0;
-    }
-  }
-
-  p,
-  .subtitle,
-  .straptitle {
-    color: $text-secondary;
-    font-family: $font-family;
-    line-height: 1.6;
-  }
-}
-=======
->>>>>>> d91560df
 
 /* ------------------------------
    Dark Blue Gradient background
 ------------------------------ */
-<<<<<<< HEAD
-.wizard--bg-dark {
-  color: $color-white;
-=======
 main.wizard--bg-dark {
   // background: var(
   //   --Gradient-Blue,
@@ -273,7 +219,6 @@
   //   )
   // );
   color: var(--Text-Light, #fff);
->>>>>>> d91560df
 
   .text-wrapper,
   .number-wrapper,
@@ -352,39 +297,14 @@
 }
 
 // Background pattern and gradients
-<<<<<<< HEAD
-
-.wizard--bg-dark,
-.wizard--bg-mid,
-.wizard--bg-light {
-=======
 main.wizard--bg-dark,
 main.wizard--bg-light {
->>>>>>> d91560df
   position: relative;
   z-index: 1;
 }
 
-<<<<<<< HEAD
-// Default pattern for desktop
-.wizard--bg-dark::before,
-.wizard--bg-mid::before {
-  content: '';
-  position: absolute;
-  inset: 0;
-  z-index: 0;
-  background-image: url('../../images/mymsd-unity-pattern-bottom-left.svg');
-  background-repeat: no-repeat;
-  background-size: auto;
-  background-position: bottom left;
-  pointer-events: none;
-}
-
-.wizard--bg-light::before {
-=======
 main.wizard--bg-dark::before,
 main.wizard--bg-light::before {
->>>>>>> d91560df
   content: '';
   position: absolute;
   inset: 0;
@@ -397,32 +317,15 @@
 }
 
 @media (max-width: 743px) {
-<<<<<<< HEAD
-  .wizard--bg-dark::before,
-  .wizard--bg-mid::before,
-  .wizard--bg-light::before {
-=======
   main.wizard--bg-dark::before,
   main.wizard--bg-light::before {
->>>>>>> d91560df
     background-image: none;
   }
 }
 
 @include media('tablet') {
-<<<<<<< HEAD
-  .wizard--bg-dark::before,
-  .wizard--bg-mid::before {
-    top: 100px;
-    background-image: url('../../images/mymsd-unity-pattern-top-right.svg');
-    background-position: top right;
-  }
-
-  .wizard--bg-light::before {
-=======
   main.wizard--bg-dark::before,
   main.wizard--bg-light::before {
->>>>>>> d91560df
     top: 100px;
     background-image: url('/images/mymsd-unity-pattern-top-right.svg');
     background-position: top right;
@@ -432,21 +335,9 @@
 }
 
 @include media('desktop') {
-<<<<<<< HEAD
-  .wizard--bg-dark::before,
-  .wizard--bg-mid::before {
-    background-image: url('../../images/mymsd-unity-pattern-bottom-left.svg');
-    background-position: bottom left;
-  }
-
-  .wizard--bg-light::before {
-    background-image: url('../../images/mymsd-unity-pattern-top-right-light.svg');
-    background-position: top right;
-=======
   main.wizard--bg-dark::before,
   main.wizard--bg-light::before {
     background-image: url('/images/mymsd-unity-pattern-bottom-left.svg');
     background-position: bottom left;
->>>>>>> d91560df
   }
 }