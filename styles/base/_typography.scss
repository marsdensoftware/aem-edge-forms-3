--- conflicted
+++ resolved
@@ -67,8 +67,6 @@
   }
 }
 
-<<<<<<< HEAD
-=======
 p {
   font-size: $size-font-base;
   margin-bottom: 40px;
@@ -81,7 +79,6 @@
   }
 }
 
->>>>>>> 68d35e23
 /*Rebecca added this*/
 .subtitle {
   font-family: $font-family;
