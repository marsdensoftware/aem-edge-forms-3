--- conflicted
+++ resolved
@@ -86,11 +86,7 @@
   }
 
   &:visited {
-<<<<<<< HEAD
-    color: pink;
-=======
     color: $color-grey-black-80;
->>>>>>> 51e1a600
 
     &:hover,
     &:active {
