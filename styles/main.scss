--- conflicted
+++ resolved
@@ -2,93 +2,4 @@
 @use './base';
 @use './forms';
 // Components
-<<<<<<< HEAD
-@use './components';
-
-// Repeating pattern in the dark and light gradients for the Wizard JSP
-main.wizard--bg-dark {
-  background-image:
-          url('../images/mymsd-unity-pattern-bottom-left.svg'),
-          linear-gradient(135deg, #017AC9 25%, #134276 100%);
-  background-repeat: no-repeat, no-repeat;
-  background-position: bottom left, center;
-  background-size: clamp(600px, 45vw, 1000px), cover;
-  color: #fff;
-}
-
-main.wizard--bg-light {
-  background-image:
-          url('../images/mymsd-unity-pattern-bottom-left.svg'),
-          linear-gradient(135deg, #E6F2FA 25%, #BFDEF1 100%);
-  background-repeat: no-repeat, no-repeat;
-  background-position: bottom left, center;
-  background-size: clamp(600px, 45vw, 1000px), cover;
-  color: #333;
-}
-
-/* Tablet: use top-right pattern instead */
-@media (max-width: 1279px) and (min-width: 744px) {
-  main.wizard--bg-dark {
-    background-image:
-            url('../images/mymsd-unity-pattern-top-right.svg'),
-            linear-gradient(135deg, #017AC9 25%, #134276 100%);
-    background-position: top right, center;
-  }
-
-  main.wizard--bg-light {
-    background-image:
-            url('../images/mymsd-unity-pattern-top-right.svg'),
-            linear-gradient(135deg, #E6F2FA 25%, #BFDEF1 100%);
-    background-position: top right, center;
-  }
-}
-
-/* Mobile: remove only the pattern, keep gradient */
-@media (max-width: 743px) {
-  main.wizard--bg-dark {
-    background-image: linear-gradient(135deg, #017AC9 25%, #134276 100%);
-    background-repeat: no-repeat;
-    background-position: center;
-    background-size: cover;
-  }
-
-  main.wizard--bg-light {
-    background-image: linear-gradient(135deg, #E6F2FA 25%, #BFDEF1 100%);
-    background-repeat: no-repeat;
-    background-position: center;
-    background-size: cover;
-  }
-}
-
-
-
-
-/*added this for responsive testing, need to use grids then can remove Rebecca*/
-.typography-wrapper,
-.default-content-wrapper {
-  width: 100%;
-  margin: 0 auto;
-  max-width: 1200px; // $max-width-content
-
-  // Fluid side padding: scales between 16px and 64px from mobile to desktop
-  padding-left: clamp(1rem, 5vw, 4rem);
-  padding-right: clamp(1rem, 5vw, 4rem);
-}
-
-// vertically center content within the Wizard
-main {
-  display: flex;
-  flex-direction: column;
-  justify-content: center;   // vertically center content
-  min-height: calc(100vh - 160px); // adjust to subtract header + footer height
-  padding: 0 1rem 9rem 1rem;
- /* background-color: $bg-light-secondary;*/
-}
-
-main > * {
-  margin-top: auto;
-  margin-bottom: auto;
-}
-=======
-@use './components';
->>>>>>> 219480f3
+@use './components';